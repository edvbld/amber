--- conflicted
+++ resolved
@@ -38,13 +38,9 @@
 #include <sys/uio.h>
 #include <unistd.h>
 #include <errno.h>
-<<<<<<< HEAD
 #include <poll.h>
-=======
-#include <sys/poll.h>
 #include "jvm.h"
 #include "net_util.h"
->>>>>>> 8c0071f2
 
 /*
  * Stack allocated by thread when doing blocking operation
