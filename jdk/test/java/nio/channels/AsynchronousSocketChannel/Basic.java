/*
 * Copyright (c) 2008, 2009, Oracle and/or its affiliates. All rights reserved.
 * DO NOT ALTER OR REMOVE COPYRIGHT NOTICES OR THIS FILE HEADER.
 *
 * This code is free software; you can redistribute it and/or modify it
 * under the terms of the GNU General Public License version 2 only, as
 * published by the Free Software Foundation.
 *
 * This code is distributed in the hope that it will be useful, but WITHOUT
 * ANY WARRANTY; without even the implied warranty of MERCHANTABILITY or
 * FITNESS FOR A PARTICULAR PURPOSE.  See the GNU General Public License
 * version 2 for more details (a copy is included in the LICENSE file that
 * accompanied this code).
 *
 * You should have received a copy of the GNU General Public License version
 * 2 along with this work; if not, write to the Free Software Foundation,
 * Inc., 51 Franklin St, Fifth Floor, Boston, MA 02110-1301 USA.
 *
 * Please contact Oracle, 500 Oracle Parkway, Redwood Shores, CA 94065 USA
 * or visit www.oracle.com if you need additional information or have any
 * questions.
 */

/* @test
 * @bug 4607272 6842687
 * @summary Unit test for AsynchronousSocketChannel
 * @run main/timeout=600 Basic
 */

import java.nio.ByteBuffer;
import java.nio.channels.*;
import static java.net.StandardSocketOption.*;
import java.net.*;
import java.util.Random;
import java.util.concurrent.*;
import java.util.concurrent.atomic.*;
import java.io.IOException;

public class Basic {
    static final Random rand = new Random();

    public static void main(String[] args) throws Exception {
        testBind();
        testSocketOptions();
        testConnect();
        testCloseWhenPending();
        testCancel();
        testRead1();
        testRead2();
        testRead3();
        testWrite1();
        testWrite2();
        testTimeout();
        testShutdown();
    }

    static class Server {
        private final ServerSocketChannel ssc;
        private final InetSocketAddress address;

        Server() throws IOException {
            ssc = ServerSocketChannel.open().bind(new InetSocketAddress(0));

            InetAddress lh = InetAddress.getLocalHost();
            int port = ((InetSocketAddress)(ssc.getLocalAddress())).getPort();
            address = new InetSocketAddress(lh, port);
        }

        InetSocketAddress address() {
            return address;
        }

        SocketChannel accept() throws IOException {
            return ssc.accept();
        }

        void close() {
            try {
                ssc.close();
            } catch (IOException ignore) { }
        }

    }

    static void testBind() throws Exception {
        System.out.println("-- bind --");

        AsynchronousSocketChannel ch = AsynchronousSocketChannel.open();
        if (ch.getLocalAddress() != null)
            throw new RuntimeException("Local address should be 'null'");
        ch.bind(new InetSocketAddress(0));

        // check local address after binding
        InetSocketAddress local = (InetSocketAddress)ch.getLocalAddress();
        if (local.getPort() == 0)
            throw new RuntimeException("Unexpected port");
        if (!local.getAddress().isAnyLocalAddress())
            throw new RuntimeException("Not bound to a wildcard address");

        // try to re-bind
        try {
            ch.bind(new InetSocketAddress(0));
            throw new RuntimeException("AlreadyBoundException expected");
        } catch (AlreadyBoundException x) {
        }
        ch.close();

        // check ClosedChannelException
        ch = AsynchronousSocketChannel.open();
        ch.close();
        try {
            ch.bind(new InetSocketAddress(0));
            throw new RuntimeException("ClosedChannelException  expected");
        } catch (ClosedChannelException  x) {
        }
    }

    static void testSocketOptions() throws Exception {
        System.out.println("-- socket options --");

        AsynchronousSocketChannel ch = AsynchronousSocketChannel.open()
            .setOption(SO_RCVBUF, 128*1024)
            .setOption(SO_SNDBUF, 128*1024)
            .setOption(SO_REUSEADDR, true)
            .bind(new InetSocketAddress(0));

        // default values
        if ((Boolean)ch.getOption(SO_KEEPALIVE))
            throw new RuntimeException("Default of SO_KEEPALIVE should be 'false'");
        if ((Boolean)ch.getOption(TCP_NODELAY))
            throw new RuntimeException("Default of TCP_NODELAY should be 'false'");

        // set and check
        if (!(Boolean)ch.setOption(SO_KEEPALIVE, true).getOption(SO_KEEPALIVE))
            throw new RuntimeException("SO_KEEPALIVE did not change");
        if (!(Boolean)ch.setOption(TCP_NODELAY, true).getOption(TCP_NODELAY))
            throw new RuntimeException("SO_KEEPALIVE did not change");

        // read others (can't check as actual value is implementation dependent)
        ch.getOption(SO_RCVBUF);
        ch.getOption(SO_SNDBUF);

        ch.close();
    }

    static void testConnect() throws Exception {
        System.out.println("-- connect --");

        Server server = new Server();
        AsynchronousSocketChannel ch = AsynchronousSocketChannel.open();
        ch.connect(server.address()).get();

        // check local address
        if (ch.getLocalAddress() == null)
            throw new RuntimeException("Not bound to local address");

        // check remote address
        InetSocketAddress remote = (InetSocketAddress)ch.getRemoteAddress();
        if (remote.getPort() != server.address().getPort())
            throw new RuntimeException("Connected to unexpected port");
        if (!remote.getAddress().equals(server.address().getAddress()))
            throw new RuntimeException("Connected to unexpected address");

        // try to connect again
        try {
            ch.connect(server.address()).get();
            throw new RuntimeException("AlreadyConnectedException expected");
        } catch (AlreadyConnectedException x) {
        }
        ch.close();

        // check that connect fails with ClosedChannelException)
        ch = AsynchronousSocketChannel.open();
        ch.close();
        try {
            ch.connect(server.address()).get();
            throw new RuntimeException("ExecutionException expected");
        } catch (ExecutionException x) {
            if (!(x.getCause() instanceof ClosedChannelException))
                throw new RuntimeException("Cause of ClosedChannelException expected");
        }
        final AtomicReference<Throwable> connectException =
            new AtomicReference<Throwable>();
        ch.connect(server.address(), (Void)null, new CompletionHandler<Void,Void>() {
            public void completed(Void result, Void att) {
            }
            public void failed(Throwable exc, Void att) {
                connectException.set(exc);
            }
        });
        while (connectException.get() == null) {
            Thread.sleep(100);
        }
        if (!(connectException.get() instanceof ClosedChannelException))
            throw new RuntimeException("ClosedChannelException expected");

        System.out.println("-- connect to non-existent host --");

        // test that failure to connect closes the channel
        ch = AsynchronousSocketChannel.open();
        try {
            ch.connect(genSocketAddress()).get();
        } catch (ExecutionException x) {
            // failed to establish connection
            if (ch.isOpen())
                throw new RuntimeException("Channel should be closed");
        } finally {
            ch.close();
        }

        server.close();
    }

    static void testCloseWhenPending() throws Exception {
        System.out.println("-- asynchronous close when connecting --");

        AsynchronousSocketChannel ch;

        // asynchronous close while connecting
        ch = AsynchronousSocketChannel.open();
        Future<Void> connectResult = ch.connect(genSocketAddress());

        // give time to initiate the connect (SYN)
        Thread.sleep(50);

        // close
        ch.close();

        // check that exception is thrown in timely manner
        try {
            connectResult.get(5, TimeUnit.SECONDS);
        } catch (TimeoutException x) {
            throw new RuntimeException("AsynchronousCloseException not thrown");
        } catch (ExecutionException x) {
            // expected
        }

        System.out.println("-- asynchronous close when reading --");

        Server server = new Server();
        ch = AsynchronousSocketChannel.open();
        ch.connect(server.address()).get();

        ByteBuffer dst = ByteBuffer.allocateDirect(100);
        Future<Integer> result = ch.read(dst);

        // attempt a second read - should fail with ReadPendingException
        ByteBuffer buf = ByteBuffer.allocateDirect(100);
        try {
            ch.read(buf);
            throw new RuntimeException("ReadPendingException expected");
        } catch (ReadPendingException x) {
        }

        // close channel (should cause initial read to complete)
        ch.close();

        // check that AsynchronousCloseException is thrown
        try {
            result.get();
            throw new RuntimeException("Should not read");
        } catch (ExecutionException x) {
            if (!(x.getCause() instanceof AsynchronousCloseException))
                throw new RuntimeException(x);
        }

        System.out.println("-- asynchronous close when writing --");

        ch = AsynchronousSocketChannel.open();
        ch.connect(server.address()).get();

        final AtomicReference<Throwable> writeException =
            new AtomicReference<Throwable>();

        // write bytes to fill socket buffer
        ch.write(genBuffer(), ch, new CompletionHandler<Integer,AsynchronousSocketChannel>() {
            public void completed(Integer result, AsynchronousSocketChannel ch) {
                ch.write(genBuffer(), ch, this);
            }
            public void failed(Throwable x, AsynchronousSocketChannel ch) {
                writeException.set(x);
            }
        });

        // give time for socket buffer to fill up.
        Thread.sleep(5*1000);

        //  attempt a concurrent write - should fail with WritePendingException
        try {
            ch.write(genBuffer());
            throw new RuntimeException("WritePendingException expected");
        } catch (WritePendingException x) {
        }

        // close channel - should cause initial write to complete
        ch.close();

        // wait for exception
        while (writeException.get() == null) {
            Thread.sleep(100);
        }
        if (!(writeException.get() instanceof AsynchronousCloseException))
            throw new RuntimeException("AsynchronousCloseException expected");

        server.close();
    }

    static void testCancel() throws Exception {
        System.out.println("-- cancel --");

        Server server = new Server();

        for (int i=0; i<2; i++) {
            boolean mayInterruptIfRunning = (i == 0) ? false : true;

            // establish loopback connection
            AsynchronousSocketChannel ch = AsynchronousSocketChannel.open();
            ch.connect(server.address()).get();
            SocketChannel peer = server.accept();

            // start read operation
            ByteBuffer buf = ByteBuffer.allocate(1);
            Future<Integer> res = ch.read(buf);

            // cancel operation
            boolean cancelled = res.cancel(mayInterruptIfRunning);

            // check post-conditions
            if (!res.isDone())
                throw new RuntimeException("isDone should return true");
            if (res.isCancelled() != cancelled)
                throw new RuntimeException("isCancelled not consistent");
            try {
                res.get();
                throw new RuntimeException("CancellationException expected");
            } catch (CancellationException x) {
            }
            try {
                res.get(1, TimeUnit.SECONDS);
                throw new RuntimeException("CancellationException expected");
            } catch (CancellationException x) {
            }

            // check that the cancel doesn't impact writing to the channel
            if (!mayInterruptIfRunning) {
                buf = ByteBuffer.wrap("a".getBytes());
                ch.write(buf).get();
            }

            ch.close();
            peer.close();
        }

        server.close();
    }

    static void testRead1() throws Exception {
        System.out.println("-- read (1) --");

        Server server = new Server();
        final AsynchronousSocketChannel ch = AsynchronousSocketChannel.open();
        ch.connect(server.address()).get();

        // read with 0 bytes remaining should complete immediately
        ByteBuffer buf = ByteBuffer.allocate(1);
        buf.put((byte)0);
        int n = ch.read(buf).get();
        if (n != 0)
            throw new RuntimeException("0 expected");

        // write bytes and close connection
        SocketChannel sc = server.accept();
        ByteBuffer src = genBuffer();
        sc.setOption(StandardSocketOption.SO_SNDBUF, src.remaining());
        while (src.hasRemaining())
            sc.write(src);
        sc.close();

        // reads should complete immediately
        final ByteBuffer dst = ByteBuffer.allocateDirect(src.capacity() + 100);
        final CountDownLatch latch = new CountDownLatch(1);
        ch.read(dst, (Void)null, new CompletionHandler<Integer,Void>() {
            public void completed(Integer result, Void att) {
                int n = result;
                if (n > 0) {
                    ch.read(dst, (Void)null, this);
                } else {
                    latch.countDown();
                }
            }
            public void failed(Throwable exc, Void att) {
            }
        });

        latch.await();

        // check buffers
        src.flip();
        dst.flip();
        if (!src.equals(dst)) {
            throw new RuntimeException("Contents differ");
        }

        // close channel
        ch.close();

        // check read fails with ClosedChannelException
        try {
            ch.read(dst).get();
            throw new RuntimeException("ExecutionException expected");
        } catch (ExecutionException x) {
            if (!(x.getCause() instanceof ClosedChannelException))
                throw new RuntimeException("Cause of ClosedChannelException expected");
        }

        server.close();
    }

    static void testRead2() throws Exception {
        System.out.println("-- read (2) --");

        Server server = new Server();

        final AsynchronousSocketChannel ch = AsynchronousSocketChannel.open();
        ch.connect(server.address()).get();
        SocketChannel sc = server.accept();

        ByteBuffer src = genBuffer();

        // read until the buffer is full
        final ByteBuffer dst = ByteBuffer.allocateDirect(src.capacity());
        final CountDownLatch latch = new CountDownLatch(1);
        ch.read(dst, (Void)null, new CompletionHandler<Integer,Void>() {
            public void completed(Integer result, Void att) {
                if (dst.hasRemaining()) {
                    ch.read(dst, (Void)null, this);
                } else {
                    latch.countDown();
                }
            }
            public void failed(Throwable exc, Void att) {
            }
        });

        // trickle the writing
        do {
            int rem = src.remaining();
            int size = (rem <= 100) ? rem : 50 + rand.nextInt(rem - 100);
            ByteBuffer buf = ByteBuffer.allocate(size);
            for (int i=0; i<size; i++)
                buf.put(src.get());
            buf.flip();
            Thread.sleep(50 + rand.nextInt(1500));
            while (buf.hasRemaining())
                sc.write(buf);
        } while (src.hasRemaining());

        // wait until ascynrhonous reading has completed
        latch.await();

        // check buffers
        src.flip();
        dst.flip();
        if (!src.equals(dst)) {
           throw new RuntimeException("Contents differ");
        }

        sc.close();
        ch.close();
        server.close();
    }

    // exercise scattering read
    static void testRead3() throws Exception {
        System.out.println("-- read (3) --");

        Server server = new Server();
        final AsynchronousSocketChannel ch = AsynchronousSocketChannel.open();
        ch.connect(server.address()).get();
        SocketChannel sc = server.accept();

        ByteBuffer[] dsts = new ByteBuffer[3];
        for (int i=0; i<dsts.length; i++) {
            dsts[i] = ByteBuffer.allocateDirect(100);
        }

        // scattering read that completes ascynhronously
        final CountDownLatch l1 = new CountDownLatch(1);
        ch.read(dsts, 0, dsts.length, 0L, TimeUnit.SECONDS, (Void)null,
            new CompletionHandler<Long,Void>() {
                public void completed(Long result, Void att) {
                    long n = result;
                    if (n <= 0)
                        throw new RuntimeException("No bytes read");
                    l1.countDown();
                }
                public void failed(Throwable exc, Void att) {
                }
        });

        // write some bytes
        sc.write(genBuffer());

        // read should now complete
        l1.await();

        // write more bytes
        sc.write(genBuffer());

        // read should complete immediately
        for (int i=0; i<dsts.length; i++) {
            dsts[i].rewind();
        }

        final CountDownLatch l2 = new CountDownLatch(1);
        ch.read(dsts, 0, dsts.length, 0L, TimeUnit.SECONDS, (Void)null,
            new CompletionHandler<Long,Void>() {
                public void completed(Long result, Void att) {
                    long n = result;
                    if (n <= 0)
                        throw new RuntimeException("No bytes read");
                    l2.countDown();
                }
                public void failed(Throwable exc, Void att) {
                }
        });
        l2.await();

        ch.close();
        sc.close();
        server.close();
    }

    static void testWrite1() throws Exception {
        System.out.println("-- write (1) --");

        Server server = new Server();
        final AsynchronousSocketChannel ch = AsynchronousSocketChannel.open();
        ch.connect(server.address()).get();
        SocketChannel sc = server.accept();

        // write with 0 bytes remaining should complete immediately
        ByteBuffer buf = ByteBuffer.allocate(1);
        buf.put((byte)0);
        int n = ch.write(buf).get();
        if (n != 0)
            throw new RuntimeException("0 expected");

        // write all bytes and close connection when done
        final ByteBuffer src = genBuffer();
        ch.write(src, (Void)null, new CompletionHandler<Integer,Void>() {
            public void completed(Integer result, Void att) {
                if (src.hasRemaining()) {
                    ch.write(src, (Void)null, this);
                } else {
                    try {
                        ch.close();
                    } catch (IOException ignore) { }
                }
            }
            public void failed(Throwable exc, Void att) {
            }
        });

        // read to EOF or buffer full
        ByteBuffer dst = ByteBuffer.allocateDirect(src.capacity() + 100);
        do {
            n = sc.read(dst);
        } while (n > 0);
        sc.close();

        // check buffers
        src.flip();
        dst.flip();
        if (!src.equals(dst)) {
            throw new RuntimeException("Contents differ");
        }

        // check write fails with ClosedChannelException
        try {
            ch.read(dst).get();
            throw new RuntimeException("ExecutionException expected");
        } catch (ExecutionException x) {
            if (!(x.getCause() instanceof ClosedChannelException))
                throw new RuntimeException("Cause of ClosedChannelException expected");
        }

        server.close();
    }

    // exercise gathering write
    static void testWrite2() throws Exception {
        System.out.println("-- write (2) --");

        Server server = new Server();
        final AsynchronousSocketChannel ch = AsynchronousSocketChannel.open();
        ch.connect(server.address()).get();
        SocketChannel sc = server.accept();

        // number of bytes written
        final AtomicLong bytesWritten = new AtomicLong(0);

        // write buffers (should complete immediately)
        ByteBuffer[] srcs = genBuffers(1);
        final CountDownLatch l1 = new CountDownLatch(1);
        ch.write(srcs, 0, srcs.length, 0L, TimeUnit.SECONDS, (Void)null,
            new CompletionHandler<Long,Void>() {
                public void completed(Long result, Void att) {
                    long n = result;
                    if (n <= 0)
                        throw new RuntimeException("No bytes read");
                    bytesWritten.addAndGet(n);
                    l1.countDown();
                }
                public void failed(Throwable exc, Void att) {
                }
        });
        l1.await();

        // set to true to signal that no more buffers should be written
        final AtomicBoolean continueWriting = new AtomicBoolean(true);

        // write until socket buffer is full so as to create the conditions
        // for when a write does not complete immediately
        srcs = genBuffers(1);
        ch.write(srcs, 0, srcs.length, 0L, TimeUnit.SECONDS, (Void)null,
            new CompletionHandler<Long,Void>() {
                public void completed(Long result, Void att) {
                    long n = result;
                    if (n <= 0)
                        throw new RuntimeException("No bytes written");
                    bytesWritten.addAndGet(n);
                    if (continueWriting.get()) {
                        ByteBuffer[] srcs = genBuffers(8);
                        ch.write(srcs, 0, srcs.length, 0L, TimeUnit.SECONDS,
                            (Void)null, this);
                    }
                }
                public void failed(Throwable exc, Void att) {
                }
        });

        // give time for socket buffer to fill up.
        Thread.sleep(5*1000);

        // signal handler to stop further writing
        continueWriting.set(false);

        // read until done
        ByteBuffer buf = ByteBuffer.allocateDirect(4096);
        long total = 0L;
        do {
            int n = sc.read(buf);
            if (n <= 0)
                throw new RuntimeException("No bytes read");
            buf.rewind();
            total += n;
        } while (total < bytesWritten.get());

        ch.close();
        sc.close();
        server.close();
    }

    static void testShutdown() throws Exception {
        System.out.println("-- shutdown--");

        Server server = new Server();
        AsynchronousSocketChannel ch = AsynchronousSocketChannel.open();
        ch.connect(server.address()).get();
        SocketChannel sc = server.accept();

        ByteBuffer buf = ByteBuffer.allocateDirect(1000);
        int n;

        // check read
        ch.shutdownInput();
        n = ch.read(buf).get();
        if (n != -1)
            throw new RuntimeException("-1 expected");
        // check full with full buffer
        buf.put(new byte[100]);
        n = ch.read(buf).get();
        if (n != -1)
            throw new RuntimeException("-1 expected");

        // check write
        ch.shutdownOutput();
        try {
            ch.write(buf).get();
            throw new RuntimeException("ClosedChannelException expected");
        } catch (ExecutionException x) {
            if (!(x.getCause() instanceof ClosedChannelException))
                throw new RuntimeException("ClosedChannelException expected");
        }

        sc.close();
        ch.close();
        server.close();
    }

    static void testTimeout() throws Exception {
        Server server = new Server();
        AsynchronousSocketChannel ch = AsynchronousSocketChannel.open();
        ch.connect(server.address()).get();

        System.out.println("-- timeout when reading --");

        ByteBuffer dst = ByteBuffer.allocate(512);

        final AtomicReference<Throwable> readException = new AtomicReference<Throwable>();

        // this read should timeout
        ch.read(dst, 3, TimeUnit.SECONDS, (Void)null,
            new CompletionHandler<Integer,Void>()
        {
            public void completed(Integer result, Void att) {
                throw new RuntimeException("Should not complete");
            }
            public void failed(Throwable exc, Void att) {
                readException.set(exc);
            }
        });
        // wait for exception
        while (readException.get() == null) {
            Thread.sleep(100);
        }
        if (!(readException.get() instanceof InterruptedByTimeoutException))
            throw new RuntimeException("InterruptedByTimeoutException expected");

        // after a timeout then further reading should throw unspecified runtime exception
        boolean exceptionThrown = false;
        try {
            ch.read(dst);
        } catch (RuntimeException x) {
            exceptionThrown = true;
        }
        if (!exceptionThrown)
            throw new RuntimeException("RuntimeException expected after timeout.");


        System.out.println("-- timeout when writing --");

        final AtomicReference<Throwable> writeException = new AtomicReference<Throwable>();

        final long timeout = 5;
        final TimeUnit unit = TimeUnit.SECONDS;

        // write bytes to fill socket buffer
        ch.write(genBuffer(), timeout, unit, ch,
            new CompletionHandler<Integer,AsynchronousSocketChannel>()
        {
            public void completed(Integer result, AsynchronousSocketChannel ch) {
                ch.write(genBuffer(), timeout, unit, ch, this);
            }
            public void failed(Throwable exc, AsynchronousSocketChannel ch) {
                writeException.set(exc);
            }
        });

        // wait for exception
        while (writeException.get() == null) {
            Thread.sleep(100);
        }
        if (!(writeException.get() instanceof InterruptedByTimeoutException))
            throw new RuntimeException("InterruptedByTimeoutException expected");

        // after a timeout then further writing should throw unspecified runtime exception
        exceptionThrown = false;
        try {
            ch.write(genBuffer());
        } catch (RuntimeException x) {
            exceptionThrown = true;
        }
        if (!exceptionThrown)
            throw new RuntimeException("RuntimeException expected after timeout.");

        ch.close();
        server.close();
    }

    // returns ByteBuffer with random bytes
    static ByteBuffer genBuffer() {
        int size = 1024 + rand.nextInt(16000);
        byte[] buf = new byte[size];
        rand.nextBytes(buf);
        boolean useDirect = rand.nextBoolean();
        if (useDirect) {
            ByteBuffer bb = ByteBuffer.allocateDirect(buf.length);
            bb.put(buf);
            bb.flip();
            return bb;
        } else {
            return ByteBuffer.wrap(buf);
        }
    }

    // return ByteBuffer[] with random bytes
    static ByteBuffer[] genBuffers(int max) {
        int len = 1;
        if (max > 1)
            len += rand.nextInt(max);
        ByteBuffer[] bufs = new ByteBuffer[len];
        for (int i=0; i<len; i++)
            bufs[i] = genBuffer();
        return bufs;
    }

<<<<<<< HEAD
    // returns ByteBuffer with random bytes
    static ByteBuffer genBuffer() {
        int size = 1024 + rand.nextInt(16000);
        byte[] buf = new byte[size];
        rand.nextBytes(buf);
        boolean useDirect = rand.nextBoolean();
        if (useDirect) {
            ByteBuffer bb = ByteBuffer.allocateDirect(buf.length);
            bb.put(buf);
            bb.flip();
            return bb;
        } else {
            return ByteBuffer.wrap(buf);
        }
    }

    // return ByteBuffer[] with random bytes
    static ByteBuffer[] genBuffers(int max) {
        int len = 1;
        if (max > 1)
            len += rand.nextInt(max);
        ByteBuffer[] bufs = new ByteBuffer[len];
        for (int i=0; i<len; i++)
            bufs[i] = genBuffer();
        return bufs;
    }

=======
>>>>>>> 09046fa7
    // return random SocketAddress
    static SocketAddress genSocketAddress() {
        StringBuilder sb = new StringBuilder("10.");
        sb.append(rand.nextInt(256));
        sb.append('.');
        sb.append(rand.nextInt(256));
        sb.append('.');
        sb.append(rand.nextInt(256));
        InetAddress rh;
        try {
            rh = InetAddress.getByName(sb.toString());
        } catch (UnknownHostException x) {
            throw new InternalError("Should not happen");
        }
        return new InetSocketAddress(rh, rand.nextInt(65535)+1);
    }
}<|MERGE_RESOLUTION|>--- conflicted
+++ resolved
@@ -806,36 +806,6 @@
         return bufs;
     }
 
-<<<<<<< HEAD
-    // returns ByteBuffer with random bytes
-    static ByteBuffer genBuffer() {
-        int size = 1024 + rand.nextInt(16000);
-        byte[] buf = new byte[size];
-        rand.nextBytes(buf);
-        boolean useDirect = rand.nextBoolean();
-        if (useDirect) {
-            ByteBuffer bb = ByteBuffer.allocateDirect(buf.length);
-            bb.put(buf);
-            bb.flip();
-            return bb;
-        } else {
-            return ByteBuffer.wrap(buf);
-        }
-    }
-
-    // return ByteBuffer[] with random bytes
-    static ByteBuffer[] genBuffers(int max) {
-        int len = 1;
-        if (max > 1)
-            len += rand.nextInt(max);
-        ByteBuffer[] bufs = new ByteBuffer[len];
-        for (int i=0; i<len; i++)
-            bufs[i] = genBuffer();
-        return bufs;
-    }
-
-=======
->>>>>>> 09046fa7
     // return random SocketAddress
     static SocketAddress genSocketAddress() {
         StringBuilder sb = new StringBuilder("10.");
