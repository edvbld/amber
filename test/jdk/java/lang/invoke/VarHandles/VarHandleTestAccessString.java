/*
 * Copyright (c) 2015, 2018, Oracle and/or its affiliates. All rights reserved.
 * DO NOT ALTER OR REMOVE COPYRIGHT NOTICES OR THIS FILE HEADER.
 *
 * This code is free software; you can redistribute it and/or modify it
 * under the terms of the GNU General Public License version 2 only, as
 * published by the Free Software Foundation.
 *
 * This code is distributed in the hope that it will be useful, but WITHOUT
 * ANY WARRANTY; without even the implied warranty of MERCHANTABILITY or
 * FITNESS FOR A PARTICULAR PURPOSE.  See the GNU General Public License
 * version 2 for more details (a copy is included in the LICENSE file that
 * accompanied this code).
 *
 * You should have received a copy of the GNU General Public License version
 * 2 along with this work; if not, write to the Free Software Foundation,
 * Inc., 51 Franklin St, Fifth Floor, Boston, MA 02110-1301 USA.
 *
 * Please contact Oracle, 500 Oracle Parkway, Redwood Shores, CA 94065 USA
 * or visit www.oracle.com if you need additional information or have any
 * questions.
 */

/*
 * @test
 * @run testng/othervm -Diters=10    -Xint                   VarHandleTestAccessString
 * @run testng/othervm -Diters=20000 -XX:TieredStopAtLevel=1 VarHandleTestAccessString
 * @run testng/othervm -Diters=20000                         VarHandleTestAccessString
 * @run testng/othervm -Diters=20000 -XX:-TieredCompilation  VarHandleTestAccessString
 */

import org.testng.annotations.BeforeClass;
import org.testng.annotations.DataProvider;
import org.testng.annotations.Test;

import java.lang.invoke.MethodHandles;
import java.lang.invoke.VarHandle;
import java.util.ArrayList;
import java.util.Arrays;
import java.util.List;

import static org.testng.Assert.*;

public class VarHandleTestAccessString extends VarHandleBaseTest {
    static final String static_final_v = "foo";

    static String static_v;

    final String final_v = "foo";

    String v;

    static final String static_final_v2 = "foo";

    static String static_v2;

    final String final_v2 = "foo";

    String v2;

    VarHandle vhFinalField;

    VarHandle vhField;

    VarHandle vhStaticField;

    VarHandle vhStaticFinalField;

    VarHandle vhArray;

    VarHandle vhArrayObject;

    VarHandle[] allocate(boolean same) {
        List<VarHandle> vhs = new ArrayList<>();

        String postfix = same ? "" : "2";
        VarHandle vh;
        try {
            vh = MethodHandles.lookup().findVarHandle(
                    VarHandleTestAccessString.class, "final_v" + postfix, String.class);
            vhs.add(vh);

            vh = MethodHandles.lookup().findVarHandle(
                    VarHandleTestAccessString.class, "v" + postfix, String.class);
            vhs.add(vh);

            vh = MethodHandles.lookup().findStaticVarHandle(
                VarHandleTestAccessString.class, "static_final_v" + postfix, String.class);
            vhs.add(vh);

            vh = MethodHandles.lookup().findStaticVarHandle(
                VarHandleTestAccessString.class, "static_v" + postfix, String.class);
            vhs.add(vh);

            if (same) {
                vh = MethodHandles.arrayElementVarHandle(String[].class);
            }
            else {
                vh = MethodHandles.arrayElementVarHandle(int[].class);
            }
            vhs.add(vh);
        } catch (Exception e) {
            throw new InternalError(e);
        }
        return vhs.toArray(new VarHandle[0]);
    }

<<<<<<< HEAD

=======
>>>>>>> 5e92bef4
    @BeforeClass
    public void setup() throws Exception {
        vhFinalField = MethodHandles.lookup().findVarHandle(
                VarHandleTestAccessString.class, "final_v", String.class);

        vhField = MethodHandles.lookup().findVarHandle(
                VarHandleTestAccessString.class, "v", String.class);

        vhStaticFinalField = MethodHandles.lookup().findStaticVarHandle(
            VarHandleTestAccessString.class, "static_final_v", String.class);

        vhStaticField = MethodHandles.lookup().findStaticVarHandle(
            VarHandleTestAccessString.class, "static_v", String.class);

        vhArray = MethodHandles.arrayElementVarHandle(String[].class);
        vhArrayObject = MethodHandles.arrayElementVarHandle(Object[].class);
    }


    @DataProvider
    public Object[][] varHandlesProvider() throws Exception {
        List<VarHandle> vhs = new ArrayList<>();
        vhs.add(vhField);
        vhs.add(vhStaticField);
        vhs.add(vhArray);

        return vhs.stream().map(tc -> new Object[]{tc}).toArray(Object[][]::new);
    }

    @Test
    public void testEqualsAndHashCode() {
        VarHandle[] vhs1 = allocate(true);
        VarHandle[] vhs2 = allocate(true);

        for (int i = 0; i < vhs1.length; i++) {
            for (int j = 0; j < vhs1.length; j++) {
                if (i == j) {
                    assertEquals(vhs1[i], vhs1[i]);
                    assertEquals(vhs1[i], vhs2[i]);
                    assertEquals(vhs1[i].hashCode(), vhs2[i].hashCode());
                }
                else {
                    assertNotEquals(vhs1[i], vhs1[j]);
                    assertNotEquals(vhs1[i], vhs2[j]);
                }
            }
        }

        VarHandle[] vhs3 = allocate(false);
        for (int i = 0; i < vhs1.length; i++) {
            assertNotEquals(vhs1[i], vhs3[i]);
        }
    }

    @Test(dataProvider = "varHandlesProvider")
    public void testIsAccessModeSupported(VarHandle vh) {
        assertTrue(vh.isAccessModeSupported(VarHandle.AccessMode.GET));
        assertTrue(vh.isAccessModeSupported(VarHandle.AccessMode.SET));
        assertTrue(vh.isAccessModeSupported(VarHandle.AccessMode.GET_VOLATILE));
        assertTrue(vh.isAccessModeSupported(VarHandle.AccessMode.SET_VOLATILE));
        assertTrue(vh.isAccessModeSupported(VarHandle.AccessMode.GET_ACQUIRE));
        assertTrue(vh.isAccessModeSupported(VarHandle.AccessMode.SET_RELEASE));
        assertTrue(vh.isAccessModeSupported(VarHandle.AccessMode.GET_OPAQUE));
        assertTrue(vh.isAccessModeSupported(VarHandle.AccessMode.SET_OPAQUE));

        assertTrue(vh.isAccessModeSupported(VarHandle.AccessMode.COMPARE_AND_SET));
        assertTrue(vh.isAccessModeSupported(VarHandle.AccessMode.COMPARE_AND_EXCHANGE));
        assertTrue(vh.isAccessModeSupported(VarHandle.AccessMode.COMPARE_AND_EXCHANGE_ACQUIRE));
        assertTrue(vh.isAccessModeSupported(VarHandle.AccessMode.COMPARE_AND_EXCHANGE_RELEASE));
        assertTrue(vh.isAccessModeSupported(VarHandle.AccessMode.WEAK_COMPARE_AND_SET_PLAIN));
        assertTrue(vh.isAccessModeSupported(VarHandle.AccessMode.WEAK_COMPARE_AND_SET));
        assertTrue(vh.isAccessModeSupported(VarHandle.AccessMode.WEAK_COMPARE_AND_SET_ACQUIRE));
        assertTrue(vh.isAccessModeSupported(VarHandle.AccessMode.WEAK_COMPARE_AND_SET_RELEASE));
        assertTrue(vh.isAccessModeSupported(VarHandle.AccessMode.GET_AND_SET));
        assertTrue(vh.isAccessModeSupported(VarHandle.AccessMode.GET_AND_SET_ACQUIRE));
        assertTrue(vh.isAccessModeSupported(VarHandle.AccessMode.GET_AND_SET_RELEASE));

        assertFalse(vh.isAccessModeSupported(VarHandle.AccessMode.GET_AND_ADD));
        assertFalse(vh.isAccessModeSupported(VarHandle.AccessMode.GET_AND_ADD_ACQUIRE));
        assertFalse(vh.isAccessModeSupported(VarHandle.AccessMode.GET_AND_ADD_RELEASE));

        assertFalse(vh.isAccessModeSupported(VarHandle.AccessMode.GET_AND_BITWISE_OR));
        assertFalse(vh.isAccessModeSupported(VarHandle.AccessMode.GET_AND_BITWISE_OR_ACQUIRE));
        assertFalse(vh.isAccessModeSupported(VarHandle.AccessMode.GET_AND_BITWISE_OR_RELEASE));
        assertFalse(vh.isAccessModeSupported(VarHandle.AccessMode.GET_AND_BITWISE_AND));
        assertFalse(vh.isAccessModeSupported(VarHandle.AccessMode.GET_AND_BITWISE_AND_ACQUIRE));
        assertFalse(vh.isAccessModeSupported(VarHandle.AccessMode.GET_AND_BITWISE_AND_RELEASE));
        assertFalse(vh.isAccessModeSupported(VarHandle.AccessMode.GET_AND_BITWISE_XOR));
        assertFalse(vh.isAccessModeSupported(VarHandle.AccessMode.GET_AND_BITWISE_XOR_ACQUIRE));
        assertFalse(vh.isAccessModeSupported(VarHandle.AccessMode.GET_AND_BITWISE_XOR_RELEASE));
    }


    @DataProvider
    public Object[][] typesProvider() throws Exception {
        List<Object[]> types = new ArrayList<>();
        types.add(new Object[] {vhField, Arrays.asList(VarHandleTestAccessString.class)});
        types.add(new Object[] {vhStaticField, Arrays.asList()});
        types.add(new Object[] {vhArray, Arrays.asList(String[].class, int.class)});

        return types.stream().toArray(Object[][]::new);
    }

    @Test(dataProvider = "typesProvider")
    public void testTypes(VarHandle vh, List<Class<?>> pts) {
        assertEquals(vh.varType(), String.class);

        assertEquals(vh.coordinateTypes(), pts);

        testTypes(vh);
    }


    @Test
    public void testLookupInstanceToStatic() {
        checkIAE("Lookup of static final field to instance final field", () -> {
            MethodHandles.lookup().findStaticVarHandle(
                    VarHandleTestAccessString.class, "final_v", String.class);
        });

        checkIAE("Lookup of static field to instance field", () -> {
            MethodHandles.lookup().findStaticVarHandle(
                    VarHandleTestAccessString.class, "v", String.class);
        });
    }

    @Test
    public void testLookupStaticToInstance() {
        checkIAE("Lookup of instance final field to static final field", () -> {
            MethodHandles.lookup().findVarHandle(
                VarHandleTestAccessString.class, "static_final_v", String.class);
        });

        checkIAE("Lookup of instance field to static field", () -> {
            vhStaticField = MethodHandles.lookup().findVarHandle(
                VarHandleTestAccessString.class, "static_v", String.class);
        });
    }


    @DataProvider
    public Object[][] accessTestCaseProvider() throws Exception {
        List<AccessTestCase<?>> cases = new ArrayList<>();

        cases.add(new VarHandleAccessTestCase("Instance final field",
                                              vhFinalField, vh -> testInstanceFinalField(this, vh)));
        cases.add(new VarHandleAccessTestCase("Instance final field unsupported",
                                              vhFinalField, vh -> testInstanceFinalFieldUnsupported(this, vh),
                                              false));

        cases.add(new VarHandleAccessTestCase("Static final field",
                                              vhStaticFinalField, VarHandleTestAccessString::testStaticFinalField));
        cases.add(new VarHandleAccessTestCase("Static final field unsupported",
                                              vhStaticFinalField, VarHandleTestAccessString::testStaticFinalFieldUnsupported,
                                              false));

        cases.add(new VarHandleAccessTestCase("Instance field",
                                              vhField, vh -> testInstanceField(this, vh)));
        cases.add(new VarHandleAccessTestCase("Instance field unsupported",
                                              vhField, vh -> testInstanceFieldUnsupported(this, vh),
                                              false));

        cases.add(new VarHandleAccessTestCase("Static field",
                                              vhStaticField, VarHandleTestAccessString::testStaticField));
        cases.add(new VarHandleAccessTestCase("Static field unsupported",
                                              vhStaticField, VarHandleTestAccessString::testStaticFieldUnsupported,
                                              false));

        cases.add(new VarHandleAccessTestCase("Array",
                                              vhArray, VarHandleTestAccessString::testArray));
        cases.add(new VarHandleAccessTestCase("Array Object[]",
                                              vhArrayObject, VarHandleTestAccessString::testArray));
        cases.add(new VarHandleAccessTestCase("Array unsupported",
                                              vhArray, VarHandleTestAccessString::testArrayUnsupported,
                                              false));
        cases.add(new VarHandleAccessTestCase("Array index out of bounds",
                                              vhArray, VarHandleTestAccessString::testArrayIndexOutOfBounds,
                                              false));
        cases.add(new VarHandleAccessTestCase("Array store exception",
                                              vhArrayObject, VarHandleTestAccessString::testArrayStoreException,
                                              false));
        // Work around issue with jtreg summary reporting which truncates
        // the String result of Object.toString to 30 characters, hence
        // the first dummy argument
        return cases.stream().map(tc -> new Object[]{tc.toString(), tc}).toArray(Object[][]::new);
    }

    @Test(dataProvider = "accessTestCaseProvider")
    public <T> void testAccess(String desc, AccessTestCase<T> atc) throws Throwable {
        T t = atc.get();
        int iters = atc.requiresLoop() ? ITERS : 1;
        for (int c = 0; c < iters; c++) {
            atc.testAccess(t);
        }
    }




    static void testInstanceFinalField(VarHandleTestAccessString recv, VarHandle vh) {
        // Plain
        {
            String x = (String) vh.get(recv);
            assertEquals(x, "foo", "get String value");
        }


        // Volatile
        {
            String x = (String) vh.getVolatile(recv);
            assertEquals(x, "foo", "getVolatile String value");
        }

        // Lazy
        {
            String x = (String) vh.getAcquire(recv);
            assertEquals(x, "foo", "getRelease String value");
        }

        // Opaque
        {
            String x = (String) vh.getOpaque(recv);
            assertEquals(x, "foo", "getOpaque String value");
        }
    }

    static void testInstanceFinalFieldUnsupported(VarHandleTestAccessString recv, VarHandle vh) {
        checkUOE(() -> {
            vh.set(recv, "bar");
        });

        checkUOE(() -> {
            vh.setVolatile(recv, "bar");
        });

        checkUOE(() -> {
            vh.setRelease(recv, "bar");
        });

        checkUOE(() -> {
            vh.setOpaque(recv, "bar");
        });


        checkUOE(() -> {
            String o = (String) vh.getAndAdd(recv, "foo");
        });

        checkUOE(() -> {
            String o = (String) vh.getAndAddAcquire(recv, "foo");
        });

        checkUOE(() -> {
            String o = (String) vh.getAndAddRelease(recv, "foo");
        });

        checkUOE(() -> {
            String o = (String) vh.getAndBitwiseOr(recv, "foo");
        });

        checkUOE(() -> {
            String o = (String) vh.getAndBitwiseOrAcquire(recv, "foo");
        });

        checkUOE(() -> {
            String o = (String) vh.getAndBitwiseOrRelease(recv, "foo");
        });

        checkUOE(() -> {
            String o = (String) vh.getAndBitwiseAnd(recv, "foo");
        });

        checkUOE(() -> {
            String o = (String) vh.getAndBitwiseAndAcquire(recv, "foo");
        });

        checkUOE(() -> {
            String o = (String) vh.getAndBitwiseAndRelease(recv, "foo");
        });

        checkUOE(() -> {
            String o = (String) vh.getAndBitwiseXor(recv, "foo");
        });

        checkUOE(() -> {
            String o = (String) vh.getAndBitwiseXorAcquire(recv, "foo");
        });

        checkUOE(() -> {
            String o = (String) vh.getAndBitwiseXorRelease(recv, "foo");
        });
    }


    static void testStaticFinalField(VarHandle vh) {
        // Plain
        {
            String x = (String) vh.get();
            assertEquals(x, "foo", "get String value");
        }


        // Volatile
        {
            String x = (String) vh.getVolatile();
            assertEquals(x, "foo", "getVolatile String value");
        }

        // Lazy
        {
            String x = (String) vh.getAcquire();
            assertEquals(x, "foo", "getRelease String value");
        }

        // Opaque
        {
            String x = (String) vh.getOpaque();
            assertEquals(x, "foo", "getOpaque String value");
        }
    }

    static void testStaticFinalFieldUnsupported(VarHandle vh) {
        checkUOE(() -> {
            vh.set("bar");
        });

        checkUOE(() -> {
            vh.setVolatile("bar");
        });

        checkUOE(() -> {
            vh.setRelease("bar");
        });

        checkUOE(() -> {
            vh.setOpaque("bar");
        });


        checkUOE(() -> {
            String o = (String) vh.getAndAdd("foo");
        });

        checkUOE(() -> {
            String o = (String) vh.getAndAddAcquire("foo");
        });

        checkUOE(() -> {
            String o = (String) vh.getAndAddRelease("foo");
        });

        checkUOE(() -> {
            String o = (String) vh.getAndBitwiseOr("foo");
        });

        checkUOE(() -> {
            String o = (String) vh.getAndBitwiseOrAcquire("foo");
        });

        checkUOE(() -> {
            String o = (String) vh.getAndBitwiseOrRelease("foo");
        });

        checkUOE(() -> {
            String o = (String) vh.getAndBitwiseAnd("foo");
        });

        checkUOE(() -> {
            String o = (String) vh.getAndBitwiseAndAcquire("foo");
        });

        checkUOE(() -> {
            String o = (String) vh.getAndBitwiseAndRelease("foo");
        });

        checkUOE(() -> {
            String o = (String) vh.getAndBitwiseXor("foo");
        });

        checkUOE(() -> {
            String o = (String) vh.getAndBitwiseXorAcquire("foo");
        });

        checkUOE(() -> {
            String o = (String) vh.getAndBitwiseXorRelease("foo");
        });
    }


    static void testInstanceField(VarHandleTestAccessString recv, VarHandle vh) {
        // Plain
        {
            vh.set(recv, "foo");
            String x = (String) vh.get(recv);
            assertEquals(x, "foo", "set String value");
        }


        // Volatile
        {
            vh.setVolatile(recv, "bar");
            String x = (String) vh.getVolatile(recv);
            assertEquals(x, "bar", "setVolatile String value");
        }

        // Lazy
        {
            vh.setRelease(recv, "foo");
            String x = (String) vh.getAcquire(recv);
            assertEquals(x, "foo", "setRelease String value");
        }

        // Opaque
        {
            vh.setOpaque(recv, "bar");
            String x = (String) vh.getOpaque(recv);
            assertEquals(x, "bar", "setOpaque String value");
        }

        vh.set(recv, "foo");

        // Compare
        {
            boolean r = vh.compareAndSet(recv, "foo", "bar");
            assertEquals(r, true, "success compareAndSet String");
            String x = (String) vh.get(recv);
            assertEquals(x, "bar", "success compareAndSet String value");
        }

        {
            boolean r = vh.compareAndSet(recv, "foo", "baz");
            assertEquals(r, false, "failing compareAndSet String");
            String x = (String) vh.get(recv);
            assertEquals(x, "bar", "failing compareAndSet String value");
        }

        {
            String r = (String) vh.compareAndExchange(recv, "bar", "foo");
            assertEquals(r, "bar", "success compareAndExchange String");
            String x = (String) vh.get(recv);
            assertEquals(x, "foo", "success compareAndExchange String value");
        }

        {
            String r = (String) vh.compareAndExchange(recv, "bar", "baz");
            assertEquals(r, "foo", "failing compareAndExchange String");
            String x = (String) vh.get(recv);
            assertEquals(x, "foo", "failing compareAndExchange String value");
        }

        {
            String r = (String) vh.compareAndExchangeAcquire(recv, "foo", "bar");
            assertEquals(r, "foo", "success compareAndExchangeAcquire String");
            String x = (String) vh.get(recv);
            assertEquals(x, "bar", "success compareAndExchangeAcquire String value");
        }

        {
            String r = (String) vh.compareAndExchangeAcquire(recv, "foo", "baz");
            assertEquals(r, "bar", "failing compareAndExchangeAcquire String");
            String x = (String) vh.get(recv);
            assertEquals(x, "bar", "failing compareAndExchangeAcquire String value");
        }

        {
            String r = (String) vh.compareAndExchangeRelease(recv, "bar", "foo");
            assertEquals(r, "bar", "success compareAndExchangeRelease String");
            String x = (String) vh.get(recv);
            assertEquals(x, "foo", "success compareAndExchangeRelease String value");
        }

        {
            String r = (String) vh.compareAndExchangeRelease(recv, "bar", "baz");
            assertEquals(r, "foo", "failing compareAndExchangeRelease String");
            String x = (String) vh.get(recv);
            assertEquals(x, "foo", "failing compareAndExchangeRelease String value");
        }

        {
            boolean success = false;
            for (int c = 0; c < WEAK_ATTEMPTS && !success; c++) {
                success = vh.weakCompareAndSetPlain(recv, "foo", "bar");
            }
            assertEquals(success, true, "weakCompareAndSetPlain String");
            String x = (String) vh.get(recv);
            assertEquals(x, "bar", "weakCompareAndSetPlain String value");
        }

        {
            boolean success = false;
            for (int c = 0; c < WEAK_ATTEMPTS && !success; c++) {
                success = vh.weakCompareAndSetAcquire(recv, "bar", "foo");
            }
            assertEquals(success, true, "weakCompareAndSetAcquire String");
            String x = (String) vh.get(recv);
            assertEquals(x, "foo", "weakCompareAndSetAcquire String");
        }

        {
            boolean success = false;
            for (int c = 0; c < WEAK_ATTEMPTS && !success; c++) {
                success = vh.weakCompareAndSetRelease(recv, "foo", "bar");
            }
            assertEquals(success, true, "weakCompareAndSetRelease String");
            String x = (String) vh.get(recv);
            assertEquals(x, "bar", "weakCompareAndSetRelease String");
        }

        {
            boolean success = false;
            for (int c = 0; c < WEAK_ATTEMPTS && !success; c++) {
                success = vh.weakCompareAndSet(recv, "bar", "foo");
            }
            assertEquals(success, true, "weakCompareAndSet String");
            String x = (String) vh.get(recv);
            assertEquals(x, "foo", "weakCompareAndSet String value");
        }

        // Compare set and get
        {
            vh.set(recv, "foo");

            String o = (String) vh.getAndSet(recv, "bar");
            assertEquals(o, "foo", "getAndSet String");
            String x = (String) vh.get(recv);
            assertEquals(x, "bar", "getAndSet String value");
        }

        {
            vh.set(recv, "foo");

            String o = (String) vh.getAndSetAcquire(recv, "bar");
            assertEquals(o, "foo", "getAndSetAcquire String");
            String x = (String) vh.get(recv);
            assertEquals(x, "bar", "getAndSetAcquire String value");
        }

        {
            vh.set(recv, "foo");

            String o = (String) vh.getAndSetRelease(recv, "bar");
            assertEquals(o, "foo", "getAndSetRelease String");
            String x = (String) vh.get(recv);
            assertEquals(x, "bar", "getAndSetRelease String value");
        }


    }

    static void testInstanceFieldUnsupported(VarHandleTestAccessString recv, VarHandle vh) {

        checkUOE(() -> {
            String o = (String) vh.getAndAdd(recv, "foo");
        });

        checkUOE(() -> {
            String o = (String) vh.getAndAddAcquire(recv, "foo");
        });

        checkUOE(() -> {
            String o = (String) vh.getAndAddRelease(recv, "foo");
        });

        checkUOE(() -> {
            String o = (String) vh.getAndBitwiseOr(recv, "foo");
        });

        checkUOE(() -> {
            String o = (String) vh.getAndBitwiseOrAcquire(recv, "foo");
        });

        checkUOE(() -> {
            String o = (String) vh.getAndBitwiseOrRelease(recv, "foo");
        });

        checkUOE(() -> {
            String o = (String) vh.getAndBitwiseAnd(recv, "foo");
        });

        checkUOE(() -> {
            String o = (String) vh.getAndBitwiseAndAcquire(recv, "foo");
        });

        checkUOE(() -> {
            String o = (String) vh.getAndBitwiseAndRelease(recv, "foo");
        });

        checkUOE(() -> {
            String o = (String) vh.getAndBitwiseXor(recv, "foo");
        });

        checkUOE(() -> {
            String o = (String) vh.getAndBitwiseXorAcquire(recv, "foo");
        });

        checkUOE(() -> {
            String o = (String) vh.getAndBitwiseXorRelease(recv, "foo");
        });
    }


    static void testStaticField(VarHandle vh) {
        // Plain
        {
            vh.set("foo");
            String x = (String) vh.get();
            assertEquals(x, "foo", "set String value");
        }


        // Volatile
        {
            vh.setVolatile("bar");
            String x = (String) vh.getVolatile();
            assertEquals(x, "bar", "setVolatile String value");
        }

        // Lazy
        {
            vh.setRelease("foo");
            String x = (String) vh.getAcquire();
            assertEquals(x, "foo", "setRelease String value");
        }

        // Opaque
        {
            vh.setOpaque("bar");
            String x = (String) vh.getOpaque();
            assertEquals(x, "bar", "setOpaque String value");
        }

        vh.set("foo");

        // Compare
        {
            boolean r = vh.compareAndSet("foo", "bar");
            assertEquals(r, true, "success compareAndSet String");
            String x = (String) vh.get();
            assertEquals(x, "bar", "success compareAndSet String value");
        }

        {
            boolean r = vh.compareAndSet("foo", "baz");
            assertEquals(r, false, "failing compareAndSet String");
            String x = (String) vh.get();
            assertEquals(x, "bar", "failing compareAndSet String value");
        }

        {
            String r = (String) vh.compareAndExchange("bar", "foo");
            assertEquals(r, "bar", "success compareAndExchange String");
            String x = (String) vh.get();
            assertEquals(x, "foo", "success compareAndExchange String value");
        }

        {
            String r = (String) vh.compareAndExchange("bar", "baz");
            assertEquals(r, "foo", "failing compareAndExchange String");
            String x = (String) vh.get();
            assertEquals(x, "foo", "failing compareAndExchange String value");
        }

        {
            String r = (String) vh.compareAndExchangeAcquire("foo", "bar");
            assertEquals(r, "foo", "success compareAndExchangeAcquire String");
            String x = (String) vh.get();
            assertEquals(x, "bar", "success compareAndExchangeAcquire String value");
        }

        {
            String r = (String) vh.compareAndExchangeAcquire("foo", "baz");
            assertEquals(r, "bar", "failing compareAndExchangeAcquire String");
            String x = (String) vh.get();
            assertEquals(x, "bar", "failing compareAndExchangeAcquire String value");
        }

        {
            String r = (String) vh.compareAndExchangeRelease("bar", "foo");
            assertEquals(r, "bar", "success compareAndExchangeRelease String");
            String x = (String) vh.get();
            assertEquals(x, "foo", "success compareAndExchangeRelease String value");
        }

        {
            String r = (String) vh.compareAndExchangeRelease("bar", "baz");
            assertEquals(r, "foo", "failing compareAndExchangeRelease String");
            String x = (String) vh.get();
            assertEquals(x, "foo", "failing compareAndExchangeRelease String value");
        }

        {
            boolean success = false;
            for (int c = 0; c < WEAK_ATTEMPTS && !success; c++) {
                success = vh.weakCompareAndSetPlain("foo", "bar");
            }
            assertEquals(success, true, "weakCompareAndSetPlain String");
            String x = (String) vh.get();
            assertEquals(x, "bar", "weakCompareAndSetPlain String value");
        }

        {
            boolean success = false;
            for (int c = 0; c < WEAK_ATTEMPTS && !success; c++) {
                success = vh.weakCompareAndSetAcquire("bar", "foo");
            }
            assertEquals(success, true, "weakCompareAndSetAcquire String");
            String x = (String) vh.get();
            assertEquals(x, "foo", "weakCompareAndSetAcquire String");
        }

        {
            boolean success = false;
            for (int c = 0; c < WEAK_ATTEMPTS && !success; c++) {
                success = vh.weakCompareAndSetRelease("foo", "bar");
            }
            assertEquals(success, true, "weakCompareAndSetRelease String");
            String x = (String) vh.get();
            assertEquals(x, "bar", "weakCompareAndSetRelease String");
        }

        {
            boolean success = false;
            for (int c = 0; c < WEAK_ATTEMPTS && !success; c++) {
                success = vh.weakCompareAndSet("bar", "foo");
            }
            assertEquals(success, true, "weakCompareAndSet String");
            String x = (String) vh.get();
            assertEquals(x, "foo", "weakCompareAndSet String");
        }

        // Compare set and get
        {
            vh.set("foo");

            String o = (String) vh.getAndSet("bar");
            assertEquals(o, "foo", "getAndSet String");
            String x = (String) vh.get();
            assertEquals(x, "bar", "getAndSet String value");
        }

        {
            vh.set("foo");

            String o = (String) vh.getAndSetAcquire("bar");
            assertEquals(o, "foo", "getAndSetAcquire String");
            String x = (String) vh.get();
            assertEquals(x, "bar", "getAndSetAcquire String value");
        }

        {
            vh.set("foo");

            String o = (String) vh.getAndSetRelease("bar");
            assertEquals(o, "foo", "getAndSetRelease String");
            String x = (String) vh.get();
            assertEquals(x, "bar", "getAndSetRelease String value");
        }


    }

    static void testStaticFieldUnsupported(VarHandle vh) {

        checkUOE(() -> {
            String o = (String) vh.getAndAdd("foo");
        });

        checkUOE(() -> {
            String o = (String) vh.getAndAddAcquire("foo");
        });

        checkUOE(() -> {
            String o = (String) vh.getAndAddRelease("foo");
        });

        checkUOE(() -> {
            String o = (String) vh.getAndBitwiseOr("foo");
        });

        checkUOE(() -> {
            String o = (String) vh.getAndBitwiseOrAcquire("foo");
        });

        checkUOE(() -> {
            String o = (String) vh.getAndBitwiseOrRelease("foo");
        });

        checkUOE(() -> {
            String o = (String) vh.getAndBitwiseAnd("foo");
        });

        checkUOE(() -> {
            String o = (String) vh.getAndBitwiseAndAcquire("foo");
        });

        checkUOE(() -> {
            String o = (String) vh.getAndBitwiseAndRelease("foo");
        });

        checkUOE(() -> {
            String o = (String) vh.getAndBitwiseXor("foo");
        });

        checkUOE(() -> {
            String o = (String) vh.getAndBitwiseXorAcquire("foo");
        });

        checkUOE(() -> {
            String o = (String) vh.getAndBitwiseXorRelease("foo");
        });
    }


    static void testArray(VarHandle vh) {
        String[] array = new String[10];

        for (int i = 0; i < array.length; i++) {
            // Plain
            {
                vh.set(array, i, "foo");
                String x = (String) vh.get(array, i);
                assertEquals(x, "foo", "get String value");
            }


            // Volatile
            {
                vh.setVolatile(array, i, "bar");
                String x = (String) vh.getVolatile(array, i);
                assertEquals(x, "bar", "setVolatile String value");
            }

            // Lazy
            {
                vh.setRelease(array, i, "foo");
                String x = (String) vh.getAcquire(array, i);
                assertEquals(x, "foo", "setRelease String value");
            }

            // Opaque
            {
                vh.setOpaque(array, i, "bar");
                String x = (String) vh.getOpaque(array, i);
                assertEquals(x, "bar", "setOpaque String value");
            }

            vh.set(array, i, "foo");

            // Compare
            {
                boolean r = vh.compareAndSet(array, i, "foo", "bar");
                assertEquals(r, true, "success compareAndSet String");
                String x = (String) vh.get(array, i);
                assertEquals(x, "bar", "success compareAndSet String value");
            }

            {
                boolean r = vh.compareAndSet(array, i, "foo", "baz");
                assertEquals(r, false, "failing compareAndSet String");
                String x = (String) vh.get(array, i);
                assertEquals(x, "bar", "failing compareAndSet String value");
            }

            {
                String r = (String) vh.compareAndExchange(array, i, "bar", "foo");
                assertEquals(r, "bar", "success compareAndExchange String");
                String x = (String) vh.get(array, i);
                assertEquals(x, "foo", "success compareAndExchange String value");
            }

            {
                String r = (String) vh.compareAndExchange(array, i, "bar", "baz");
                assertEquals(r, "foo", "failing compareAndExchange String");
                String x = (String) vh.get(array, i);
                assertEquals(x, "foo", "failing compareAndExchange String value");
            }

            {
                String r = (String) vh.compareAndExchangeAcquire(array, i, "foo", "bar");
                assertEquals(r, "foo", "success compareAndExchangeAcquire String");
                String x = (String) vh.get(array, i);
                assertEquals(x, "bar", "success compareAndExchangeAcquire String value");
            }

            {
                String r = (String) vh.compareAndExchangeAcquire(array, i, "foo", "baz");
                assertEquals(r, "bar", "failing compareAndExchangeAcquire String");
                String x = (String) vh.get(array, i);
                assertEquals(x, "bar", "failing compareAndExchangeAcquire String value");
            }

            {
                String r = (String) vh.compareAndExchangeRelease(array, i, "bar", "foo");
                assertEquals(r, "bar", "success compareAndExchangeRelease String");
                String x = (String) vh.get(array, i);
                assertEquals(x, "foo", "success compareAndExchangeRelease String value");
            }

            {
                String r = (String) vh.compareAndExchangeRelease(array, i, "bar", "baz");
                assertEquals(r, "foo", "failing compareAndExchangeRelease String");
                String x = (String) vh.get(array, i);
                assertEquals(x, "foo", "failing compareAndExchangeRelease String value");
            }

            {
                boolean success = false;
                for (int c = 0; c < WEAK_ATTEMPTS && !success; c++) {
                    success = vh.weakCompareAndSetPlain(array, i, "foo", "bar");
                }
                assertEquals(success, true, "weakCompareAndSetPlain String");
                String x = (String) vh.get(array, i);
                assertEquals(x, "bar", "weakCompareAndSetPlain String value");
            }

            {
                boolean success = false;
                for (int c = 0; c < WEAK_ATTEMPTS && !success; c++) {
                    success = vh.weakCompareAndSetAcquire(array, i, "bar", "foo");
                }
                assertEquals(success, true, "weakCompareAndSetAcquire String");
                String x = (String) vh.get(array, i);
                assertEquals(x, "foo", "weakCompareAndSetAcquire String");
            }

            {
                boolean success = false;
                for (int c = 0; c < WEAK_ATTEMPTS && !success; c++) {
                    success = vh.weakCompareAndSetRelease(array, i, "foo", "bar");
                }
                assertEquals(success, true, "weakCompareAndSetRelease String");
                String x = (String) vh.get(array, i);
                assertEquals(x, "bar", "weakCompareAndSetRelease String");
            }

            {
                boolean success = false;
                for (int c = 0; c < WEAK_ATTEMPTS && !success; c++) {
                    success = vh.weakCompareAndSet(array, i, "bar", "foo");
                }
                assertEquals(success, true, "weakCompareAndSet String");
                String x = (String) vh.get(array, i);
                assertEquals(x, "foo", "weakCompareAndSet String");
            }

            // Compare set and get
            {
                vh.set(array, i, "foo");

                String o = (String) vh.getAndSet(array, i, "bar");
                assertEquals(o, "foo", "getAndSet String");
                String x = (String) vh.get(array, i);
                assertEquals(x, "bar", "getAndSet String value");
            }

            {
                vh.set(array, i, "foo");

                String o = (String) vh.getAndSetAcquire(array, i, "bar");
                assertEquals(o, "foo", "getAndSetAcquire String");
                String x = (String) vh.get(array, i);
                assertEquals(x, "bar", "getAndSetAcquire String value");
            }

            {
                vh.set(array, i, "foo");

                String o = (String) vh.getAndSetRelease(array, i, "bar");
                assertEquals(o, "foo", "getAndSetRelease String");
                String x = (String) vh.get(array, i);
                assertEquals(x, "bar", "getAndSetRelease String value");
            }


        }
    }

    static void testArrayUnsupported(VarHandle vh) {
        String[] array = new String[10];

        int i = 0;

        checkUOE(() -> {
            String o = (String) vh.getAndAdd(array, i, "foo");
        });

        checkUOE(() -> {
            String o = (String) vh.getAndAddAcquire(array, i, "foo");
        });

        checkUOE(() -> {
            String o = (String) vh.getAndAddRelease(array, i, "foo");
        });

        checkUOE(() -> {
            String o = (String) vh.getAndBitwiseOr(array, i, "foo");
        });

        checkUOE(() -> {
            String o = (String) vh.getAndBitwiseOrAcquire(array, i, "foo");
        });

        checkUOE(() -> {
            String o = (String) vh.getAndBitwiseOrRelease(array, i, "foo");
        });

        checkUOE(() -> {
            String o = (String) vh.getAndBitwiseAnd(array, i, "foo");
        });

        checkUOE(() -> {
            String o = (String) vh.getAndBitwiseAndAcquire(array, i, "foo");
        });

        checkUOE(() -> {
            String o = (String) vh.getAndBitwiseAndRelease(array, i, "foo");
        });

        checkUOE(() -> {
            String o = (String) vh.getAndBitwiseXor(array, i, "foo");
        });

        checkUOE(() -> {
            String o = (String) vh.getAndBitwiseXorAcquire(array, i, "foo");
        });

        checkUOE(() -> {
            String o = (String) vh.getAndBitwiseXorRelease(array, i, "foo");
        });
    }

    static void testArrayIndexOutOfBounds(VarHandle vh) throws Throwable {
        String[] array = new String[10];

        for (int i : new int[]{-1, Integer.MIN_VALUE, 10, 11, Integer.MAX_VALUE}) {
            final int ci = i;

            checkIOOBE(() -> {
                String x = (String) vh.get(array, ci);
            });

            checkIOOBE(() -> {
                vh.set(array, ci, "foo");
            });

            checkIOOBE(() -> {
                String x = (String) vh.getVolatile(array, ci);
            });

            checkIOOBE(() -> {
                vh.setVolatile(array, ci, "foo");
            });

            checkIOOBE(() -> {
                String x = (String) vh.getAcquire(array, ci);
            });

            checkIOOBE(() -> {
                vh.setRelease(array, ci, "foo");
            });

            checkIOOBE(() -> {
                String x = (String) vh.getOpaque(array, ci);
            });

            checkIOOBE(() -> {
                vh.setOpaque(array, ci, "foo");
            });

            checkIOOBE(() -> {
                boolean r = vh.compareAndSet(array, ci, "foo", "bar");
            });

            checkIOOBE(() -> {
                String r = (String) vh.compareAndExchange(array, ci, "bar", "foo");
            });

            checkIOOBE(() -> {
                String r = (String) vh.compareAndExchangeAcquire(array, ci, "bar", "foo");
            });

            checkIOOBE(() -> {
                String r = (String) vh.compareAndExchangeRelease(array, ci, "bar", "foo");
            });

            checkIOOBE(() -> {
                boolean r = vh.weakCompareAndSetPlain(array, ci, "foo", "bar");
            });

            checkIOOBE(() -> {
                boolean r = vh.weakCompareAndSet(array, ci, "foo", "bar");
            });

            checkIOOBE(() -> {
                boolean r = vh.weakCompareAndSetAcquire(array, ci, "foo", "bar");
            });

            checkIOOBE(() -> {
                boolean r = vh.weakCompareAndSetRelease(array, ci, "foo", "bar");
            });

            checkIOOBE(() -> {
                String o = (String) vh.getAndSet(array, ci, "foo");
            });

            checkIOOBE(() -> {
                String o = (String) vh.getAndSetAcquire(array, ci, "foo");
            });

            checkIOOBE(() -> {
                String o = (String) vh.getAndSetRelease(array, ci, "foo");
            });


        }
    }

    static void testArrayStoreException(VarHandle vh) throws Throwable {
        Object[] array = new String[10];
        Arrays.fill(array, "foo");
        Object value = new Object();

        // Set
        checkASE(() -> {
            vh.set(array, 0, value);
        });

        // SetVolatile
        checkASE(() -> {
            vh.setVolatile(array, 0, value);
        });

        // SetOpaque
        checkASE(() -> {
            vh.setOpaque(array, 0, value);
        });

        // SetRelease
        checkASE(() -> {
            vh.setRelease(array, 0, value);
        });

        // CompareAndSet
        checkASE(() -> { // receiver reference class
            boolean r = vh.compareAndSet(array, 0, "foo", value);
        });

        // WeakCompareAndSet
        checkASE(() -> { // receiver reference class
            boolean r = vh.weakCompareAndSetPlain(array, 0, "foo", value);
        });

        // WeakCompareAndSetVolatile
        checkASE(() -> { // receiver reference class
            boolean r = vh.weakCompareAndSet(array, 0, "foo", value);
        });

        // WeakCompareAndSetAcquire
        checkASE(() -> { // receiver reference class
            boolean r = vh.weakCompareAndSetAcquire(array, 0, "foo", value);
        });

        // WeakCompareAndSetRelease
        checkASE(() -> { // receiver reference class
            boolean r = vh.weakCompareAndSetRelease(array, 0, "foo", value);
        });

        // CompareAndExchange
        checkASE(() -> { // receiver reference class
            String x = (String) vh.compareAndExchange(array, 0, "foo", value);
        });

        // CompareAndExchangeAcquire
        checkASE(() -> { // receiver reference class
            String x = (String) vh.compareAndExchangeAcquire(array, 0, "foo", value);
        });

        // CompareAndExchangeRelease
        checkASE(() -> { // receiver reference class
            String x = (String) vh.compareAndExchangeRelease(array, 0, "foo", value);
        });

        // GetAndSet
        checkASE(() -> { // receiver reference class
            String x = (String) vh.getAndSet(array, 0, value);
        });

        // GetAndSetAcquire
        checkASE(() -> { // receiver reference class
            String x = (String) vh.getAndSetAcquire(array, 0, value);
        });

        // GetAndSetRelease
        checkASE(() -> { // receiver reference class
            String x = (String) vh.getAndSetRelease(array, 0, value);
        });
    }
}
<|MERGE_RESOLUTION|>--- conflicted
+++ resolved
@@ -105,10 +105,6 @@
         return vhs.toArray(new VarHandle[0]);
     }
 
-<<<<<<< HEAD
-
-=======
->>>>>>> 5e92bef4
     @BeforeClass
     public void setup() throws Exception {
         vhFinalField = MethodHandles.lookup().findVarHandle(
