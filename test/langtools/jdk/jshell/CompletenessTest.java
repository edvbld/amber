--- conflicted
+++ resolved
@@ -123,12 +123,9 @@
         "int[] m = {1, 2}, n = null",
         "int[] m = {1, 2}, n",
         "int[] m = {1, 2}, n = {3, 4}",
-<<<<<<< HEAD
         "int var",
-=======
         "record D(int i)",
         "static record D(int i)"
->>>>>>> 8176691a
     };
 
     static final String[] considered_incomplete = new String[] {
