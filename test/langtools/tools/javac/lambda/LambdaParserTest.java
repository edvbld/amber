--- conflicted
+++ resolved
@@ -281,11 +281,7 @@
     @Override
     public void doWork() throws IOException {
         newCompilationTask()
-<<<<<<< HEAD
-                .withOptions(new String[]{"-source", "9"})
-=======
                 .withOptions(Arrays.asList("-source", sk.sourceNumber))
->>>>>>> d1d5c4b5
                 .withSourceFromTemplate(template)
                 .parse(this::check);
     }
@@ -301,7 +297,7 @@
         }
 
         errorExpected |= pn == LambdaParameterName.UNDERSCORE &&
-                lk.arity() > 0;
+                lk.arity() > 0 && sk == SourceKind.SOURCE_9;
 
         if (errorExpected != res.hasErrors()) {
             fail("invalid diagnostics for source:\n" +
