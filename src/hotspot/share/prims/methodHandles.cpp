--- conflicted
+++ resolved
@@ -1436,11 +1436,7 @@
   caller->constants()->
     copy_bootstrap_arguments_at(bss_index_in_pool,
                                 start, end, buf, pos,
-<<<<<<< HEAD
-                                resolve, ifna, CHECK);
-=======
                                 (resolve == JNI_TRUE), ifna, CHECK);
->>>>>>> 1135393c
 }
 JVM_END
 
