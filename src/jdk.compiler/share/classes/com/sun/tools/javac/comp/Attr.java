--- conflicted
+++ resolved
@@ -78,8 +78,6 @@
 import static com.sun.tools.javac.code.TypeTag.WILDCARD;
 import com.sun.tools.javac.tree.JCTree.GenericSwitch.SwitchKind;
 import com.sun.tools.javac.comp.Analyzer.AnalyzerMode;
-import com.sun.tools.javac.comp.MatchBindingsComputer.BindingSymbol;
-import com.sun.tools.javac.tree.JCTree.JCBreak;
 import static com.sun.tools.javac.tree.JCTree.Tag.*;
 import com.sun.tools.javac.util.JCDiagnostic.DiagnosticFlag;
 
@@ -1340,15 +1338,12 @@
         } finally {
             whileEnv.info.scope.leave();
         }
-<<<<<<< HEAD
-=======
         if (!breaksOutOf(tree, tree.body)) {
             List<BindingSymbol> bindings = getMatchBindings(types, log, tree.cond, false);
 
             bindings.forEach(env.info.scope::enter);
             bindings.forEach(BindingSymbol::preserveBinding);
         }
->>>>>>> 265ea743
         result = null;
     }
 
@@ -1385,15 +1380,12 @@
             } finally {
                 bodyEnv.info.scope.leave();
             }
-<<<<<<< HEAD
-=======
             if (!breaksOutOf(tree, tree.body)) {
                 List<BindingSymbol> bindings = getMatchBindings(types, log, tree.cond, false);
 
                 bindings.forEach(env.info.scope::enter);
                 bindings.forEach(BindingSymbol::preserveBinding);
             }
->>>>>>> 265ea743
             result = null;
         }
         finally {
@@ -1636,7 +1628,7 @@
                     addVars(c.stats, switchEnv.info.scope);
                 }
 
-                flow.aliveAfterCase(caseEnv, c, make);
+                c.completesNormally = flow.aliveAfter(caseEnv, c, make);
                 prevBindings = c.completesNormally ? matchBindings : null;
             }
         } finally {
@@ -1984,23 +1976,15 @@
 
         // if (x) { y } [ else z ] include x.T in y; include x.F in z
 
-<<<<<<< HEAD
-        Env<AttrContext> thenEnv = bindingEnv(env, getMatchBindings(types, log, tree.cond, true));
-=======
         List<BindingSymbol> thenBindings = getMatchBindings(types, log, tree.cond, true);
         Env<AttrContext> thenEnv = bindingEnv(env, thenBindings);
 
->>>>>>> 265ea743
         try {
             attribStat(tree.thenpart, thenEnv);
         } finally {
             thenEnv.info.scope.leave();
         }
 
-<<<<<<< HEAD
-        if (tree.elsepart != null) {
-            Env<AttrContext> elseEnv = bindingEnv(env, getMatchBindings(types, log, tree.cond, false));
-=======
         preFlow(tree.thenpart);
         boolean aliveAfterThen = flow.aliveAfter(env, tree.thenpart, make);
         boolean aliveAfterElse;
@@ -2010,22 +1994,17 @@
             elseBindings = getMatchBindings(types, log, tree.cond, false);
 
             Env<AttrContext> elseEnv = bindingEnv(env, elseBindings);
->>>>>>> 265ea743
             try {
                 attribStat(tree.elsepart, elseEnv);
             } finally {
                 elseEnv.info.scope.leave();
             }
-<<<<<<< HEAD
-        }
-=======
             preFlow(tree.elsepart);
             aliveAfterElse = flow.aliveAfter(env, tree.elsepart, make);
         } else {
             aliveAfterElse = true;
         }
 
->>>>>>> 265ea743
         chk.checkEmptyIf(tree);
 
         List<BindingSymbol> afterIfBindings = List.nil();
@@ -3859,7 +3838,11 @@
                 tree.expr.pos(), attribExpr(tree.expr, env));
         Type clazztype;
         if (tree.pattern.getTag() == BINDINGPATTERN) {
-            attribTree(tree.pattern, env, unknownExprInfo);
+            JCBindingPattern bindingPattern = (JCBindingPattern) tree.pattern;
+            ResultInfo castInfo = unknownExprInfo;
+            if (bindingPattern.vartype == null)
+                castInfo = castInfo(exprtype);
+            attribTree(tree.pattern, env, castInfo);
             clazztype = tree.pattern.type;
             if (!clazztype.hasTag(TYPEVAR)) {
                 clazztype = chk.checkClassOrArrayType(tree.pattern.pos(), clazztype);
@@ -3876,20 +3859,6 @@
             chk.validate(tree.pattern, env, false);
         }
         chk.checkCastable(tree.expr.pos(), exprtype, clazztype);
-        result = check(tree, syms.booleanType, KindSelector.VAL, resultInfo);
-    }
-
-<<<<<<< HEAD
-    public void visitPatternTest(JCMatches tree) {
-        Type exprtype = attribExpr(tree.expr, env); //no target type
-        ResultInfo castInfo = unknownExprInfo;
-        if (tree.pattern.getTag() == BINDINGPATTERN) {
-            JCBindingPattern bindingPattern = (JCBindingPattern) tree.pattern;
-            if (bindingPattern.vartype == null)
-                castInfo = castInfo(exprtype);
-        }
-        attribTree(tree.pattern, env, castInfo);
-        chk.checkCastable(tree.expr.pos(), exprtype, tree.pattern.type);
         result = check(tree, syms.booleanType, KindSelector.VAL, resultInfo);
     }
 
@@ -3905,8 +3874,6 @@
                         });
     }
 
-=======
->>>>>>> 265ea743
     public void visitBindingPattern(JCBindingPattern tree) {
         if (tree.vartype != null) {
             ResultInfo varInfo = new ResultInfo(KindSelector.TYP, resultInfo.pt, resultInfo.checkContext);
@@ -3922,7 +3889,6 @@
         result = tree.type;
     }
 
-<<<<<<< HEAD
     public void visitLiteralPattern(JCLiteralPattern tree) {
         Type patType = attribTree(tree.value, env, resultInfo);
 
@@ -3952,8 +3918,6 @@
         tree.type = patType;
     }
 
-=======
->>>>>>> 265ea743
     public void visitIndexed(JCArrayAccess tree) {
         Type owntype = types.createErrorType(tree.type);
         Type atype = attribExpr(tree.indexed, env);
