--- conflicted
+++ resolved
@@ -314,16 +314,15 @@
     public static final long ANONCONSTR_BASED = 1L<<57;
 
     /**
-<<<<<<< HEAD
-     * Flag to indicate the given variable is a match binding variable.
-     */
-    public static final long MATCH_BINDING = 1L<<58;
-=======
      * Flag that marks finalize block as body-only, should not be copied into catch clauses.
      * Used to implement try-with-resources.
      */
     public static final long BODY_ONLY_FINALIZE = 1L<<17; //blocks only
->>>>>>> f5fdc335
+
+    /**
+     * Flag to indicate the given variable is a match binding variable.
+     */
+    public static final long MATCH_BINDING = 1L<<58;
 
     /** Modifier masks.
      */
