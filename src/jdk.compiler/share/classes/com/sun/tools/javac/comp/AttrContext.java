/*
 * Copyright (c) 1999, 2017, Oracle and/or its affiliates. All rights reserved.
 * DO NOT ALTER OR REMOVE COPYRIGHT NOTICES OR THIS FILE HEADER.
 *
 * This code is free software; you can redistribute it and/or modify it
 * under the terms of the GNU General Public License version 2 only, as
 * published by the Free Software Foundation.  Oracle designates this
 * particular file as subject to the "Classpath" exception as provided
 * by Oracle in the LICENSE file that accompanied this code.
 *
 * This code is distributed in the hope that it will be useful, but WITHOUT
 * ANY WARRANTY; without even the implied warranty of MERCHANTABILITY or
 * FITNESS FOR A PARTICULAR PURPOSE.  See the GNU General Public License
 * version 2 for more details (a copy is included in the LICENSE file that
 * accompanied this code).
 *
 * You should have received a copy of the GNU General Public License version
 * 2 along with this work; if not, write to the Free Software Foundation,
 * Inc., 51 Franklin St, Fifth Floor, Boston, MA 02110-1301 USA.
 *
 * Please contact Oracle, 500 Oracle Parkway, Redwood Shores, CA 94065 USA
 * or visit www.oracle.com if you need additional information or have any
 * questions.
 */

package com.sun.tools.javac.comp;

import com.sun.tools.javac.code.Symbol.MethodSymbol;
import com.sun.tools.javac.tree.JCTree;
import com.sun.tools.javac.util.*;
import com.sun.tools.javac.code.*;
import com.sun.tools.javac.code.Scope.WriteableScope;
import com.sun.tools.javac.tree.JCTree.JCMethodDecl;

/** Contains information specific to the attribute and enter
 *  passes, to be used in place of the generic field in environments.
 *
 *  <p><b>This is NOT part of any supported API.
 *  If you write code that depends on this, you do so at your own risk.
 *  This code and its internal interfaces are subject to change or
 *  deletion without notice.</b>
 */
public class AttrContext {

    /** The scope of local symbols.
     */
    WriteableScope scope = null;

    /** The number of enclosing `static' modifiers.
     */
    int staticLevel = 0;

    /** Is this an environment for a this(...) or super(...) call?
     */
    boolean isSelfCall = false;

    /** Are we evaluating the selector of a `super' or type name?
     */
    boolean selectSuper = false;

    /** Is the current target of lambda expression or method reference serializable or is this a
     *  serializable class?
     */
    boolean isSerializable = false;

    /** Is this a lambda environment?
     */
    boolean isLambda = false;

    /** Is this a speculative attribution environment?
     */
    boolean isSpeculative = false;

    /**
     *  Is this an attribution environment for an anonymous class instantiated using <> ?
     */
    boolean isAnonymousDiamond = false;

    /**
     *  Is this an attribution environment for an instance creation expression?
     */
    boolean isNewClass = false;

    /** Indicate if the type being visited is a service implementation
     */
    boolean visitingServiceImplementation = false;

    /** Are arguments to current function applications boxed into an array for varargs?
     */
    Resolve.MethodResolutionPhase pendingResolutionPhase = null;

    /** A record of the lint/SuppressWarnings currently in effect
     */
    Lint lint;

    /** The variable whose initializer is being attributed
     * useful for detecting self-references in variable initializers
     */
    Symbol enclVar = null;

    /** ResultInfo to be used for attributing 'return' statement expressions
     * (set by Attr.visitMethod and Attr.visitLambda)
     */
    Attr.ResultInfo returnResult = null;

    /** ResultInfo to be used for attributing 'break' statement expressions
     * (set by Attr.visitSwitchExpression)
     */
    Attr.ResultInfo breakResult = null;

    /** Symbol corresponding to the site of a qualified default super call
     */
    Type defaultSuperCallSite = null;

    /** Tree that when non null, is to be preferentially used in diagnostics.
     *  Usually Env<AttrContext>.tree is the tree to be referred to in messages,
     *  but this may not be true during the window a method is looked up in enclosing
     *  contexts (JDK-8145466)
     */
    JCTree preferredTreeForDiagnostics;

<<<<<<< HEAD
    MethodSymbol recordImplicitConstructor;
=======
    /** method that acts as a wrapper for a method reference
     */
    JCMethodDecl conciseMethod;
>>>>>>> 05e68fe8

    /** Duplicate this context, replacing scope field and copying all others.
     */
    AttrContext dup(WriteableScope scope) {
        AttrContext info = new AttrContext();
        info.scope = scope;
        info.staticLevel = staticLevel;
        info.isSelfCall = isSelfCall;
        info.selectSuper = selectSuper;
        info.pendingResolutionPhase = pendingResolutionPhase;
        info.lint = lint;
        info.enclVar = enclVar;
        info.returnResult = returnResult;
        info.breakResult = breakResult;
        info.defaultSuperCallSite = defaultSuperCallSite;
        info.isSerializable = isSerializable;
        info.isLambda = isLambda;
        info.isSpeculative = isSpeculative;
        info.isAnonymousDiamond = isAnonymousDiamond;
        info.isNewClass = isNewClass;
        info.preferredTreeForDiagnostics = preferredTreeForDiagnostics;
        info.visitingServiceImplementation = visitingServiceImplementation;
<<<<<<< HEAD
        info.recordImplicitConstructor = recordImplicitConstructor;
=======
        info.conciseMethod = conciseMethod;
>>>>>>> 05e68fe8
        return info;
    }

    /** Duplicate this context, copying all fields.
     */
    AttrContext dup() {
        return dup(scope);
    }

    public Iterable<Symbol> getLocalElements() {
        if (scope == null)
            return List.nil();
        return scope.getSymbols();
    }

    boolean lastResolveVarargs() {
        return pendingResolutionPhase != null &&
                pendingResolutionPhase.isVarargsRequired();
    }

    @Override
    public String toString() {
        return "AttrContext[" + scope.toString() + "]";
    }
}<|MERGE_RESOLUTION|>--- conflicted
+++ resolved
@@ -119,13 +119,11 @@
      */
     JCTree preferredTreeForDiagnostics;
 
-<<<<<<< HEAD
     MethodSymbol recordImplicitConstructor;
-=======
+
     /** method that acts as a wrapper for a method reference
      */
     JCMethodDecl conciseMethod;
->>>>>>> 05e68fe8
 
     /** Duplicate this context, replacing scope field and copying all others.
      */
@@ -148,11 +146,8 @@
         info.isNewClass = isNewClass;
         info.preferredTreeForDiagnostics = preferredTreeForDiagnostics;
         info.visitingServiceImplementation = visitingServiceImplementation;
-<<<<<<< HEAD
+        info.conciseMethod = conciseMethod;
         info.recordImplicitConstructor = recordImplicitConstructor;
-=======
-        info.conciseMethod = conciseMethod;
->>>>>>> 05e68fe8
         return info;
     }
 
