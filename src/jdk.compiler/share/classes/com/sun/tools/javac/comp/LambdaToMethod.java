--- conflicted
+++ resolved
@@ -57,7 +57,6 @@
 import java.util.HashSet;
 import java.util.LinkedHashMap;
 import java.util.Map;
-import java.util.Objects;
 import java.util.Optional;
 import java.util.Set;
 import java.util.function.Consumer;
@@ -72,6 +71,7 @@
 import javax.lang.model.element.ElementKind;
 import javax.lang.model.type.TypeKind;
 
+import com.sun.tools.javac.main.Option;
 import com.sun.tools.javac.code.Source;
 import com.sun.tools.javac.code.Symbol.DynamicVarSymbol;
 
@@ -161,20 +161,17 @@
         dumpLambdaToMethodStats = options.isSet("debug.dumpLambdaToMethodStats");
         attr = Attr.instance(context);
         forceSerializable = options.isSet("forceSerializable");
-<<<<<<< HEAD
+        debugLinesOrVars = options.isSet(Option.G)
+                || options.isSet(Option.G_CUSTOM, "lines")
+                || options.isSet(Option.G_CUSTOM, "vars");
+        verboseDeduplication = options.isSet("debug.dumpLambdaToMethodDeduplication");
+        deduplicateLambdas = options.getBoolean("deduplicateLambdas", true);
         Source source = Source.instance(context);
         // format: -XDforNonCapturingLambda=generateCondy, which is the default, or -XDforNonCapturingLambda=generateIndy
         String condyOp = options.get("forNonCapturingLambda");
         condyForLambda = condyOp != null ?
                 condyOp.equals("generateCondy") :
                 Feature.CONDY_FOR_LAMBDA.allowedInSource(source);
-=======
-        debugLinesOrVars = options.isSet(Option.G)
-                || options.isSet(Option.G_CUSTOM, "lines")
-                || options.isSet(Option.G_CUSTOM, "vars");
-        verboseDeduplication = options.isSet("debug.dumpLambdaToMethodDeduplication");
-        deduplicateLambdas = options.getBoolean("deduplicateLambdas", true);
->>>>>>> f5fdc335
     }
     // </editor-fold>
 
@@ -401,8 +398,8 @@
             }
         }
         if (!dedupe) {
-            //Add the method to the list of methods to be added to this class.
-            kInfo.addMethod(lambdaDecl);
+        //Add the method to the list of methods to be added to this class.
+        kInfo.addMethod(lambdaDecl);
         }
 
         //now that we have generated a method for the lambda expression,
