/*
 * Copyright (c) 2002, 2018, Oracle and/or its affiliates. All rights reserved.
 * DO NOT ALTER OR REMOVE COPYRIGHT NOTICES OR THIS FILE HEADER.
 *
 * This code is free software; you can redistribute it and/or modify it
 * under the terms of the GNU General Public License version 2 only, as
 * published by the Free Software Foundation.  Oracle designates this
 * particular file as subject to the "Classpath" exception as provided
 * by Oracle in the LICENSE file that accompanied this code.
 *
 * This code is distributed in the hope that it will be useful, but WITHOUT
 * ANY WARRANTY; without even the implied warranty of MERCHANTABILITY or
 * FITNESS FOR A PARTICULAR PURPOSE.  See the GNU General Public License
 * version 2 for more details (a copy is included in the LICENSE file that
 * accompanied this code).
 *
 * You should have received a copy of the GNU General Public License version
 * 2 along with this work; if not, write to the Free Software Foundation,
 * Inc., 51 Franklin St, Fifth Floor, Boston, MA 02110-1301 USA.
 *
 * Please contact Oracle, 500 Oracle Parkway, Redwood Shores, CA 94065 USA
 * or visit www.oracle.com if you need additional information or have any
 * questions.
 */

package com.sun.tools.javac.code;

import java.util.*;

import javax.lang.model.SourceVersion;
import static javax.lang.model.SourceVersion.*;

import com.sun.tools.javac.jvm.Target;
import com.sun.tools.javac.resources.CompilerProperties.Errors;
import com.sun.tools.javac.resources.CompilerProperties.Fragments;
import com.sun.tools.javac.util.*;
import com.sun.tools.javac.util.JCDiagnostic.Error;
import com.sun.tools.javac.util.JCDiagnostic.Fragment;

import static com.sun.tools.javac.main.Option.*;

/** The source language version accepted.
 *
 *  <p><b>This is NOT part of any supported API.
 *  If you write code that depends on this, you do so at your own risk.
 *  This code and its internal interfaces are subject to change or
 *  deletion without notice.</b>
 */
public enum Source {
    /** 1.0 had no inner classes, and so could not pass the JCK. */
    // public static final Source JDK1_0 =              new Source("1.0");

    /** 1.1 did not have strictfp, and so could not pass the JCK. */
    // public static final Source JDK1_1 =              new Source("1.1");

    /** 1.2 introduced strictfp. */
    JDK1_2("1.2"),

    /** 1.3 is the same language as 1.2. */
    JDK1_3("1.3"),

    /** 1.4 introduced assert. */
    JDK1_4("1.4"),

    /** 1.5 introduced generics, attributes, foreach, boxing, static import,
     *  covariant return, enums, varargs, et al. */
    JDK5("5"),

    /** 1.6 reports encoding problems as errors instead of warnings. */
    JDK6("6"),

    /** 1.7 introduced try-with-resources, multi-catch, string switch, etc. */
    JDK7("7"),

    /** 1.8 lambda expressions and default methods. */
    JDK8("8"),

    /** 1.9 modularity. */
    JDK9("9"),

    /** 1.10 local-variable type inference (var). */
    JDK10("10"),

    /** 1.11 local-variable syntax for lambda parameters */
    JDK11("11"),

    /** 12 covers the to be determined language features that will be added in JDK 12. */
    JDK12("12"),

    /** 13 covers the to be determined language features that will be added in JDK 13. */
    JDK13("13");

    private static final Context.Key<Source> sourceKey = new Context.Key<>();

    public static Source instance(Context context) {
        Source instance = context.get(sourceKey);
        if (instance == null) {
            Options options = Options.instance(context);
            String sourceString = options.get(SOURCE);
            if (sourceString != null) instance = lookup(sourceString);
            if (instance == null) instance = DEFAULT;
            context.put(sourceKey, instance);
        }
        return instance;
    }

    public final String name;

    private static final Map<String,Source> tab = new HashMap<>();
    static {
        for (Source s : values()) {
            tab.put(s.name, s);
        }
        tab.put("1.5", JDK5); // Make 5 an alias for 1.5
        tab.put("1.6", JDK6); // Make 6 an alias for 1.6
        tab.put("1.7", JDK7); // Make 7 an alias for 1.7
        tab.put("1.8", JDK8); // Make 8 an alias for 1.8
        tab.put("1.9", JDK9); // Make 9 an alias for 1.9
        tab.put("1.10", JDK10); // Make 10 an alias for 1.10
        // Decline to make 1.11 an alias for 11.
    }

    private Source(String name) {
        this.name = name;
    }

    public static final Source MIN = Source.JDK7;

    private static final Source MAX = values()[values().length - 1];

    public static final Source DEFAULT = MAX;

    public static Source lookup(String name) {
        return tab.get(name);
    }

    public boolean isSupported() {
        return this.compareTo(MIN) >= 0;
    }

    public Target requiredTarget() {
        if (this.compareTo(JDK13) >= 0) return Target.JDK1_13;
        if (this.compareTo(JDK12) >= 0) return Target.JDK1_12;
        if (this.compareTo(JDK11) >= 0) return Target.JDK1_11;
        if (this.compareTo(JDK10) >= 0) return Target.JDK1_10;
        if (this.compareTo(JDK9) >= 0) return Target.JDK1_9;
        if (this.compareTo(JDK8) >= 0) return Target.JDK1_8;
        if (this.compareTo(JDK7) >= 0) return Target.JDK1_7;
        if (this.compareTo(JDK6) >= 0) return Target.JDK1_6;
        if (this.compareTo(JDK5) >= 0) return Target.JDK1_5;
        if (this.compareTo(JDK1_4) >= 0) return Target.JDK1_4;
        return Target.JDK1_1;
    }

    /**
     * Models a feature of the Java programming language. Each feature can be associated with a
     * minimum source level, a maximum source level and a diagnostic fragment describing the feature,
     * which is used to generate error messages of the kind {@code feature XYZ not supported in source N}.
     */
    public enum Feature {

        DIAMOND(JDK7, Fragments.FeatureDiamond, DiagKind.NORMAL),
        MODULES(JDK9, Fragments.FeatureModules, DiagKind.PLURAL),
        EFFECTIVELY_FINAL_VARIABLES_IN_TRY_WITH_RESOURCES(JDK9, Fragments.FeatureVarInTryWithResources, DiagKind.PLURAL),
        DEPRECATION_ON_IMPORT(MIN, JDK8),
        POLY(JDK8),
        LAMBDA(JDK8, Fragments.FeatureLambda, DiagKind.PLURAL),
        METHOD_REFERENCES(JDK8, Fragments.FeatureMethodReferences, DiagKind.PLURAL),
        DEFAULT_METHODS(JDK8, Fragments.FeatureDefaultMethods, DiagKind.PLURAL),
        STATIC_INTERFACE_METHODS(JDK8, Fragments.FeatureStaticIntfMethods, DiagKind.PLURAL),
        STATIC_INTERFACE_METHODS_INVOKE(JDK8, Fragments.FeatureStaticIntfMethodInvoke, DiagKind.PLURAL),
        STRICT_METHOD_CLASH_CHECK(JDK8),
        EFFECTIVELY_FINAL_IN_INNER_CLASSES(JDK8),
        TYPE_ANNOTATIONS(JDK8, Fragments.FeatureTypeAnnotations, DiagKind.PLURAL),
        ANNOTATIONS_AFTER_TYPE_PARAMS(JDK8, Fragments.FeatureAnnotationsAfterTypeParams, DiagKind.PLURAL),
        REPEATED_ANNOTATIONS(JDK8, Fragments.FeatureRepeatableAnnotations, DiagKind.PLURAL),
        INTERSECTION_TYPES_IN_CAST(JDK8, Fragments.FeatureIntersectionTypesInCast, DiagKind.PLURAL),
        GRAPH_INFERENCE(JDK8),
        FUNCTIONAL_INTERFACE_MOST_SPECIFIC(JDK8),
        POST_APPLICABILITY_VARARGS_ACCESS_CHECK(JDK8),
        MAP_CAPTURES_TO_BOUNDS(MIN, JDK7),
        PRIVATE_SAFE_VARARGS(JDK9),
        DIAMOND_WITH_ANONYMOUS_CLASS_CREATION(JDK9, Fragments.FeatureDiamondAndAnonClass, DiagKind.NORMAL),
        UNDERSCORE_IDENTIFIER(MIN, JDK8),
        PRIVATE_INTERFACE_METHODS(JDK9, Fragments.FeaturePrivateIntfMethods, DiagKind.PLURAL),
        LOCAL_VARIABLE_TYPE_INFERENCE(JDK10),
        VAR_SYNTAX_IMPLICIT_LAMBDAS(JDK11, Fragments.FeatureVarSyntaxInImplicitLambda, DiagKind.PLURAL),
        IMPORT_ON_DEMAND_OBSERVABLE_PACKAGES(JDK1_2, JDK8),
        SWITCH_MULTIPLE_CASE_LABELS(JDK13, Fragments.FeatureMultipleCaseLabels, DiagKind.PLURAL),
        SWITCH_RULE(JDK13, Fragments.FeatureSwitchRules, DiagKind.PLURAL),
        SWITCH_EXPRESSION(JDK13, Fragments.FeatureSwitchExpressions, DiagKind.PLURAL),
<<<<<<< HEAD
        SEALED(JDK12, Fragments.FeatureSealedTypes, DiagKind.PLURAL);
=======
        RECORDS(JDK13);
>>>>>>> 0ee60982

        enum DiagKind {
            NORMAL,
            PLURAL;
        }

        private final Source minLevel;
        private final Source maxLevel;
        private final Fragment optFragment;
        private final DiagKind optKind;

        Feature(Source minLevel) {
            this(minLevel, null, null);
        }

        Feature(Source minLevel, Fragment optFragment, DiagKind optKind) {
            this(minLevel, MAX, optFragment, optKind);
        }

        Feature(Source minLevel, Source maxLevel) {
            this(minLevel, maxLevel, null, null);
        }

        Feature(Source minLevel, Source maxLevel, Fragment optFragment, DiagKind optKind) {
            this.minLevel = minLevel;
            this.maxLevel = maxLevel;
            this.optFragment = optFragment;
            this.optKind = optKind;
        }

        public boolean allowedInSource(Source source) {
            return source.compareTo(minLevel) >= 0 &&
                    source.compareTo(maxLevel) <= 0;
        }

        public boolean isPlural() {
            Assert.checkNonNull(optKind);
            return optKind == DiagKind.PLURAL;
        }

        public Fragment nameFragment() {
            Assert.checkNonNull(optFragment);
            return optFragment;
        }

        public Fragment fragment(String sourceName) {
            Assert.checkNonNull(optFragment);
            return optKind == DiagKind.NORMAL ?
                    Fragments.FeatureNotSupportedInSource(optFragment, sourceName, minLevel.name) :
                    Fragments.FeatureNotSupportedInSourcePlural(optFragment, sourceName, minLevel.name);
        }

        public Error error(String sourceName) {
            Assert.checkNonNull(optFragment);
            return optKind == DiagKind.NORMAL ?
                    Errors.FeatureNotSupportedInSource(optFragment, sourceName, minLevel.name) :
                    Errors.FeatureNotSupportedInSourcePlural(optFragment, sourceName, minLevel.name);
        }
    }

    public static SourceVersion toSourceVersion(Source source) {
        switch(source) {
        case JDK1_2:
            return RELEASE_2;
        case JDK1_3:
            return RELEASE_3;
        case JDK1_4:
            return RELEASE_4;
        case JDK5:
            return RELEASE_5;
        case JDK6:
            return RELEASE_6;
        case JDK7:
            return RELEASE_7;
        case JDK8:
            return RELEASE_8;
        case JDK9:
            return RELEASE_9;
        case JDK10:
            return RELEASE_10;
        case JDK11:
            return RELEASE_11;
        case JDK12:
            return RELEASE_12;
        case JDK13:
            return RELEASE_13;
        default:
            return null;
        }
    }
}<|MERGE_RESOLUTION|>--- conflicted
+++ resolved
@@ -189,11 +189,8 @@
         SWITCH_MULTIPLE_CASE_LABELS(JDK13, Fragments.FeatureMultipleCaseLabels, DiagKind.PLURAL),
         SWITCH_RULE(JDK13, Fragments.FeatureSwitchRules, DiagKind.PLURAL),
         SWITCH_EXPRESSION(JDK13, Fragments.FeatureSwitchExpressions, DiagKind.PLURAL),
-<<<<<<< HEAD
-        SEALED(JDK12, Fragments.FeatureSealedTypes, DiagKind.PLURAL);
-=======
+        SEALED(JDK13, Fragments.FeatureSealedTypes, DiagKind.PLURAL),
         RECORDS(JDK13);
->>>>>>> 0ee60982
 
         enum DiagKind {
             NORMAL,
