--- conflicted
+++ resolved
@@ -182,11 +182,8 @@
         UNDERSCORE_IDENTIFIER(MIN, JDK8),
         PRIVATE_INTERFACE_METHODS(JDK9, Fragments.FeaturePrivateIntfMethods, DiagKind.PLURAL),
         LOCAL_VARIABLE_TYPE_INFERENCE(JDK10),
-<<<<<<< HEAD
+        IMPORT_ON_DEMAND_OBSERVABLE_PACKAGES(JDK1_2, JDK8)
         RAW_STRING_LITERALS(JDK10, Fragments.FeatureRawStringLiterals, DiagKind.PLURAL);
-=======
-        IMPORT_ON_DEMAND_OBSERVABLE_PACKAGES(JDK1_2, JDK8);
->>>>>>> 1fe6b916
 
         enum DiagKind {
             NORMAL,
