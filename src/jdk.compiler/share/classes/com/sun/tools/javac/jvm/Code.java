--- conflicted
+++ resolved
@@ -925,29 +925,6 @@
         postop();
     }
 
-<<<<<<< HEAD
-    /** The type of a constant pool entry. */
-    private Type typeForPool(Object o) {
-        if (o instanceof Integer) return syms.intType;
-        if (o instanceof Float) return syms.floatType;
-        if (o instanceof String) return syms.stringType;
-        if (o instanceof Long) return syms.longType;
-        if (o instanceof Double) return syms.doubleType;
-        if (o instanceof ClassSymbol) return syms.classType;
-        if (o instanceof Pool.MethodHandle) return syms.methodHandleType;
-        if (o instanceof UniqueType) return typeForPool(((UniqueType)o).type);
-        if (o instanceof Pool.DynamicVariable) return ((Pool.DynamicVariable)o).type;
-        if (o instanceof Type) {
-            Type ty = (Type) o;
-
-            if (ty instanceof Type.ArrayType) return syms.classType;
-            if (ty instanceof Type.MethodType) return syms.methodTypeType;
-        }
-        throw new AssertionError("Invalid type of constant pool entry: " + o.getClass());
-    }
-
-=======
->>>>>>> 5503cacc
     /** Emit an opcode with a one-byte operand field;
      *  widen if field does not fit in a byte.
      */
