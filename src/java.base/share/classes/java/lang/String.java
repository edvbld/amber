--- conflicted
+++ resolved
@@ -2760,19 +2760,10 @@
         return indexOfNonWhitespace() == length();
     }
 
-<<<<<<< HEAD
     private Stream<String> lines(int maxLeading, int maxTrailing) {
         Stream<String> stream = isLatin1() ? StringLatin1.lines(value, maxLeading, maxTrailing)
                                            : StringUTF16.lines(value, maxLeading, maxTrailing);
         return stream;
-=======
-    private int indexOfNonWhitespace() {
-        if (isLatin1()) {
-            return StringLatin1.indexOfNonWhitespace(value);
-        } else {
-            return StringUTF16.indexOfNonWhitespace(value);
-        }
->>>>>>> 1fe6b916
     }
 
     /**
@@ -2804,7 +2795,6 @@
      * @since 11
      */
     public Stream<String> lines() {
-<<<<<<< HEAD
         return lines(0, 0);
     }
 
@@ -3327,10 +3317,6 @@
             }
         }
         return sb.toString();
-=======
-        return isLatin1() ? StringLatin1.lines(value)
-                          : StringUTF16.lines(value);
->>>>>>> 1fe6b916
     }
 
     /**
