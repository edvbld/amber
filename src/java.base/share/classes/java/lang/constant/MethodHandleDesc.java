/*
 * Copyright (c) 2018, Oracle and/or its affiliates. All rights reserved.
 * DO NOT ALTER OR REMOVE COPYRIGHT NOTICES OR THIS FILE HEADER.
 *
 * This code is free software; you can redistribute it and/or modify it
 * under the terms of the GNU General Public License version 2 only, as
 * published by the Free Software Foundation.  Oracle designates this
 * particular file as subject to the "Classpath" exception as provided
 * by Oracle in the LICENSE file that accompanied this code.
 *
 * This code is distributed in the hope that it will be useful, but WITHOUT
 * ANY WARRANTY; without even the implied warranty of MERCHANTABILITY or
 * FITNESS FOR A PARTICULAR PURPOSE.  See the GNU General Public License
 * version 2 for more details (a copy is included in the LICENSE file that
 * accompanied this code).
 *
 * You should have received a copy of the GNU General Public License version
 * 2 along with this work; if not, write to the Free Software Foundation,
 * Inc., 51 Franklin St, Fifth Floor, Boston, MA 02110-1301 USA.
 *
 * Please contact Oracle, 500 Oracle Parkway, Redwood Shores, CA 94065 USA
 * or visit www.oracle.com if you need additional information or have any
 * questions.
 */
package java.lang.constant;

import java.lang.invoke.MethodHandle;
import java.lang.invoke.MethodHandles;
import java.lang.invoke.MethodType;

import jdk.internal.lang.annotation.Foldable;

import static java.lang.constant.ConstantDescs.CD_void;
import static java.lang.constant.DirectMethodHandleDesc.Kind.CONSTRUCTOR;

/**
 * A <a href="package-summary.html#nominal">nominal descriptor</a> for a
 * {@link MethodHandle} constant.
 *
 * @apiNote In the future, if the Java language permits, {@linkplain MethodHandleDesc}
 * may become a {@code sealed} interface, which would prohibit subclassing except
 * by explicitly permitted types.  Non-platform classes should not implement
 * {@linkplain MethodHandleDesc} directly.
 *
 * @since 12
 */
public interface MethodHandleDesc
        extends ConstantDesc, Constable {

    /**
     * Create a {@linkplain MethodHandleDesc} corresponding to an invocation of a
     * declared method, invocation of a constructor, or access to a field.
     *
<<<<<<< HEAD
     * <p>If {@code kind} is {@code CONSTRUCTOR}, the name is ignored and the return
     * type of the invocation type must be {@code void}.  If {@code kind} corresponds
     * to a field access, the invocation type must be consistent with that kind
     * of field access and the type of the field; instance field accessors must
     * take a leading receiver parameter, getters must return the type of the
     * field, setters must take a new value for the field and return {@code void}.
     *
     * <p>For constructor and field access, the methods {@link #ofField(DirectMethodHandleDesc.Kind, ClassDesc, String, ClassDesc)}
     * and {@link #ofConstructor(ClassDesc, ClassDesc...)} may be more convenient.
     *
     * @param kind The kind of method handle to be described
     * @param clazz a {@link ClassDesc} describing the class containing the
     *              method, constructor, or field
     * @param name the unqualified name of the method or field (ignored if {@code kind} is {@code CONSTRUCTOR})
     * @param type a {@link MethodTypeDesc} describing the invocation type of
     *             the method handle
     * @return the {@linkplain MethodHandleDesc}
     * @throws NullPointerException if any non-ignored arguments are null
     * @throws IllegalArgumentException if the {@code name} has the incorrect
     * format
     * @jvms 4.2.2 Unqualified Names
     */
    @Foldable
    static DirectMethodHandleDesc of(DirectMethodHandleDesc.Kind kind,
                                     ClassDesc clazz,
                                     String name,
                                     MethodTypeDesc type) {
        return new DirectMethodHandleDescImpl(kind, clazz, name, type);
    }

    /**
     * Create a {@linkplain MethodHandleDesc} corresponding to an invocation of a
     * declared method, invocation of a constructor, or access to a field.
     *
     * <p>If {@code kind} is {@code CONSTRUCTOR}, the name is ignored and the return
     * type of the invocation type must be {@code void}.  If {@code kind} corresponds
     * to a field access, the invocation type must be consistent with that kind
     * of field access and the type of the field; instance field accessors must
     * take a leading receiver parameter, getters must return the type of the
     * field, setters must take a new value for the field and return {@code void}.
     * The method {@link #ofField(DirectMethodHandleDesc.Kind, ClassDesc, String, ClassDesc)} will construct
     * the appropriate invocation given the type of the field.
=======
     * <p>The lookup descriptor string has the same format as for the various
     * variants of {@code CONSTANT_MethodHandle_info} and for the lookup
     * methods on {@link MethodHandles.Lookup}.  For a method or constructor
     * invocation, it is interpreted as a method type descriptor; for field
     * access, it is interpreted as a field descriptor.  If {@code kind} is
     * {@code CONSTRUCTOR}, the {@code name} parameter is ignored and the return
     * type of the lookup descriptor must be {@code void}.  If {@code kind}
     * corresponds to a virtual method invocation, the lookup type includes the
     * method parameters but not the receiver type.
>>>>>>> f47f16c9
     *
     * @param kind The kind of method handle to be described
     * @param clazz a {@link ClassDesc} describing the class containing the
     *              method, constructor, or field
     * @param name the unqualified name of the method or field (ignored if
     *             {@code kind} is {@code CONSTRUCTOR})
     * @param lookupDescriptor a method descriptor string the lookup type,
     *                         if the request is for a method invocation, or
     *                         describing the invocation type, if the request is
     *                         for a field or constructor
     * @return the {@linkplain MethodHandleDesc}
     * @throws NullPointerException if any of the non-ignored arguments are null
     * @jvms 4.4.8 The CONSTANT_MethodHandle_info Structure
     * @jvms 4.2.2 Unqualified Names
     * @jvms 4.3.2 Field Descriptors
     * @jvms 4.3.3 Method Descriptors
     */
    @Foldable
    static DirectMethodHandleDesc of(DirectMethodHandleDesc.Kind kind,
                                     ClassDesc clazz,
                                     String name,
                                     String lookupDescriptor) {
        switch (kind) {
            case GETTER:
            case SETTER:
            case STATIC_GETTER:
            case STATIC_SETTER:
                return ofField(kind, clazz, name, ClassDesc.ofDescriptor(lookupDescriptor));
            default:
                return new DirectMethodHandleDescImpl(kind, clazz, name, MethodTypeDesc.ofDescriptor(lookupDescriptor));
        }
    }

    /**
     * Create a {@linkplain MethodHandleDesc} corresponding to an invocation of a
     * declared method or constructor.
     *
     * <p>The lookup descriptor string has the same format as for the lookup
     * methods on {@link MethodHandles.Lookup}.  If {@code kind} is
     * {@code CONSTRUCTOR}, the name is ignored and the return type of the lookup
     * type must be {@code void}.  If {@code kind} corresponds to a virtual method
     * invocation, the lookup type includes the method parameters but not the
     * receiver type.
     *
     * @param kind The kind of method handle to be described; must be one of
     *             {@code SPECIAL, VIRTUAL, STATIC, INTERFACE_SPECIAL,
     *             INTERFACE_VIRTUAL, INTERFACE_STATIC, CONSTRUCTOR}
     * @param clazz a {@link ClassDesc} describing the class containing the
     *              method or constructor
     * @param name the unqualified name of the method (ignored if {@code kind}
     *             is {@code CONSTRUCTOR})
     * @param lookupMethodType a {@link MethodTypeDesc} describing the lookup type
     * @return the {@linkplain MethodHandleDesc}
     * @throws NullPointerException if any non-ignored arguments are null
     * @throws IllegalArgumentException if the {@code name} has the incorrect
     * format, or the kind is invalid
     * @jvms 4.2.2 Unqualified Names
     */
<<<<<<< HEAD
    @Foldable
    static DirectMethodHandleDesc of(DirectMethodHandleDesc.Kind kind,
                                     ClassDesc clazz,
                                     String name,
                                     ClassDesc returnType,
                                     ClassDesc... paramTypes) {
        return of(kind, clazz, name, MethodTypeDesc.of(returnType, paramTypes));
=======
    static DirectMethodHandleDesc ofMethod(DirectMethodHandleDesc.Kind kind,
                                           ClassDesc clazz,
                                           String name,
                                           MethodTypeDesc lookupMethodType) {
        switch (kind) {
            case GETTER:
            case SETTER:
            case STATIC_GETTER:
            case STATIC_SETTER:
                throw new IllegalArgumentException(kind.toString());
            case VIRTUAL:
            case SPECIAL:
            case INTERFACE_VIRTUAL:
            case INTERFACE_SPECIAL:
            case INTERFACE_STATIC:
            case STATIC:
            case CONSTRUCTOR:
                return new DirectMethodHandleDescImpl(kind, clazz, name, lookupMethodType);
            default:
                throw new IllegalArgumentException(kind.toString());
        }
>>>>>>> f47f16c9
    }

    /**
     * Create a {@linkplain MethodHandleDesc} corresponding to a method handle
     * that accesses a field.
     *
     * @param kind the kind of the method handle to be described; must be one of {@code GETTER},
     *             {@code SETTER}, {@code STATIC_GETTER}, or {@code STATIC_SETTER}
     * @param clazz a {@link ClassDesc} describing the class containing the field
     * @param fieldName the unqualified name of the field
     * @param fieldType a {@link ClassDesc} describing the type of the field
     * @return the {@linkplain MethodHandleDesc}
     * @throws NullPointerException if any of the arguments are null
     * @throws IllegalArgumentException if the {@code kind} is not one of the
     * valid values
     * @jvms 4.2.2 Unqualified Names
     */
    @Foldable
    static DirectMethodHandleDesc ofField(DirectMethodHandleDesc.Kind kind,
                                          ClassDesc clazz,
                                          String fieldName,
                                          ClassDesc fieldType) {
        MethodTypeDesc mtr;
        switch (kind) {
            case GETTER: mtr = MethodTypeDesc.of(fieldType, clazz); break;
            case SETTER: mtr = MethodTypeDesc.of(CD_void, clazz, fieldType); break;
            case STATIC_GETTER: mtr = MethodTypeDesc.of(fieldType); break;
            case STATIC_SETTER: mtr = MethodTypeDesc.of(CD_void, fieldType); break;
            default:
                throw new IllegalArgumentException(kind.toString());
        }
        return new DirectMethodHandleDescImpl(kind, clazz, fieldName, mtr);
    }

    /**
     * Return a {@linkplain MethodHandleDesc} corresponding to invocation of a constructor
     *
     * @param clazz a {@link ClassDesc} describing the class containing the
     *              constructor
     * @param paramTypes {@link ClassDesc}s describing the parameter types of
     *                   the constructor
     * @return the {@linkplain MethodHandleDesc}
     * @throws NullPointerException if any of the arguments are null
     */
    @Foldable
    static DirectMethodHandleDesc ofConstructor(ClassDesc clazz,
                                                ClassDesc... paramTypes) {
        return MethodHandleDesc.ofMethod(CONSTRUCTOR, clazz, ConstantDescs.DEFAULT_NAME,
                                         MethodTypeDesc.of(CD_void, paramTypes));
    }

    /**
     * Return a {@linkplain MethodHandleDesc} that describes this method handle
     * adapted to a different type, as if by {@link MethodHandle#asType(MethodType)}.
     *
     * @param type a {@link MethodHandleDesc} describing the new method type
     * @return a {@linkplain MethodHandleDesc} for the adapted method handle
     */
    @Foldable
    default MethodHandleDesc asType(MethodTypeDesc type) {
        return (invocationType().equals(type)) ? this : new AsTypeMethodHandleDesc(this, type);
    }

    /**
     * Return a {@link MethodTypeDesc} describing the invocation type of the
     * method handle described by this nominal descriptor.  The invocation type
     * describes the full set of stack values that are consumed by the invocation
     * (including the receiver, if any).
     *
     * @return a {@linkplain MethodHandleDesc} describing the method handle type
     */
<<<<<<< HEAD
    @Foldable
    MethodTypeDesc methodType();
=======
    MethodTypeDesc invocationType();
>>>>>>> f47f16c9
}<|MERGE_RESOLUTION|>--- conflicted
+++ resolved
@@ -51,50 +51,6 @@
      * Create a {@linkplain MethodHandleDesc} corresponding to an invocation of a
      * declared method, invocation of a constructor, or access to a field.
      *
-<<<<<<< HEAD
-     * <p>If {@code kind} is {@code CONSTRUCTOR}, the name is ignored and the return
-     * type of the invocation type must be {@code void}.  If {@code kind} corresponds
-     * to a field access, the invocation type must be consistent with that kind
-     * of field access and the type of the field; instance field accessors must
-     * take a leading receiver parameter, getters must return the type of the
-     * field, setters must take a new value for the field and return {@code void}.
-     *
-     * <p>For constructor and field access, the methods {@link #ofField(DirectMethodHandleDesc.Kind, ClassDesc, String, ClassDesc)}
-     * and {@link #ofConstructor(ClassDesc, ClassDesc...)} may be more convenient.
-     *
-     * @param kind The kind of method handle to be described
-     * @param clazz a {@link ClassDesc} describing the class containing the
-     *              method, constructor, or field
-     * @param name the unqualified name of the method or field (ignored if {@code kind} is {@code CONSTRUCTOR})
-     * @param type a {@link MethodTypeDesc} describing the invocation type of
-     *             the method handle
-     * @return the {@linkplain MethodHandleDesc}
-     * @throws NullPointerException if any non-ignored arguments are null
-     * @throws IllegalArgumentException if the {@code name} has the incorrect
-     * format
-     * @jvms 4.2.2 Unqualified Names
-     */
-    @Foldable
-    static DirectMethodHandleDesc of(DirectMethodHandleDesc.Kind kind,
-                                     ClassDesc clazz,
-                                     String name,
-                                     MethodTypeDesc type) {
-        return new DirectMethodHandleDescImpl(kind, clazz, name, type);
-    }
-
-    /**
-     * Create a {@linkplain MethodHandleDesc} corresponding to an invocation of a
-     * declared method, invocation of a constructor, or access to a field.
-     *
-     * <p>If {@code kind} is {@code CONSTRUCTOR}, the name is ignored and the return
-     * type of the invocation type must be {@code void}.  If {@code kind} corresponds
-     * to a field access, the invocation type must be consistent with that kind
-     * of field access and the type of the field; instance field accessors must
-     * take a leading receiver parameter, getters must return the type of the
-     * field, setters must take a new value for the field and return {@code void}.
-     * The method {@link #ofField(DirectMethodHandleDesc.Kind, ClassDesc, String, ClassDesc)} will construct
-     * the appropriate invocation given the type of the field.
-=======
      * <p>The lookup descriptor string has the same format as for the various
      * variants of {@code CONSTANT_MethodHandle_info} and for the lookup
      * methods on {@link MethodHandles.Lookup}.  For a method or constructor
@@ -104,7 +60,6 @@
      * type of the lookup descriptor must be {@code void}.  If {@code kind}
      * corresponds to a virtual method invocation, the lookup type includes the
      * method parameters but not the receiver type.
->>>>>>> f47f16c9
      *
      * @param kind The kind of method handle to be described
      * @param clazz a {@link ClassDesc} describing the class containing the
@@ -163,15 +118,7 @@
      * format, or the kind is invalid
      * @jvms 4.2.2 Unqualified Names
      */
-<<<<<<< HEAD
-    @Foldable
-    static DirectMethodHandleDesc of(DirectMethodHandleDesc.Kind kind,
-                                     ClassDesc clazz,
-                                     String name,
-                                     ClassDesc returnType,
-                                     ClassDesc... paramTypes) {
-        return of(kind, clazz, name, MethodTypeDesc.of(returnType, paramTypes));
-=======
+    @Foldable
     static DirectMethodHandleDesc ofMethod(DirectMethodHandleDesc.Kind kind,
                                            ClassDesc clazz,
                                            String name,
@@ -193,7 +140,6 @@
             default:
                 throw new IllegalArgumentException(kind.toString());
         }
->>>>>>> f47f16c9
     }
 
     /**
@@ -265,10 +211,6 @@
      *
      * @return a {@linkplain MethodHandleDesc} describing the method handle type
      */
-<<<<<<< HEAD
-    @Foldable
-    MethodTypeDesc methodType();
-=======
+    @Foldable
     MethodTypeDesc invocationType();
->>>>>>> f47f16c9
 }