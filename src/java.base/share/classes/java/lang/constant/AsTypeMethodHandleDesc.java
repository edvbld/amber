/*
 * Copyright (c) 2018, Oracle and/or its affiliates. All rights reserved.
 * DO NOT ALTER OR REMOVE COPYRIGHT NOTICES OR THIS FILE HEADER.
 *
 * This code is free software; you can redistribute it and/or modify it
 * under the terms of the GNU General Public License version 2 only, as
 * published by the Free Software Foundation.  Oracle designates this
 * particular file as subject to the "Classpath" exception as provided
 * by Oracle in the LICENSE file that accompanied this code.
 *
 * This code is distributed in the hope that it will be useful, but WITHOUT
 * ANY WARRANTY; without even the implied warranty of MERCHANTABILITY or
 * FITNESS FOR A PARTICULAR PURPOSE.  See the GNU General Public License
 * version 2 for more details (a copy is included in the LICENSE file that
 * accompanied this code).
 *
 * You should have received a copy of the GNU General Public License version
 * 2 along with this work; if not, write to the Free Software Foundation,
 * Inc., 51 Franklin St, Fifth Floor, Boston, MA 02110-1301 USA.
 *
 * Please contact Oracle, 500 Oracle Parkway, Redwood Shores, CA 94065 USA
 * or visit www.oracle.com if you need additional information or have any
 * questions.
 */
package java.lang.constant;

import jdk.internal.lang.annotation.Foldable;

import java.lang.invoke.MethodHandle;
import java.lang.invoke.MethodHandles;
import java.lang.invoke.MethodType;
import java.util.Optional;

import static java.lang.constant.ConstantDescs.BSM_INVOKE;
import static java.lang.constant.ConstantDescs.CD_MethodHandle;
import static java.util.Objects.requireNonNull;

/**
 * A <a href="package-summary.html#nominal">nominal descriptor</a> for a
 * {@link MethodHandle} constant that performs a {@link MethodHandle#asType(MethodType)}
 * adaptation on another {@link MethodHandle}.
 */
final class AsTypeMethodHandleDesc extends DynamicConstantDesc<MethodHandle>
        implements MethodHandleDesc {

    private final MethodHandleDesc underlying;
    private final MethodTypeDesc type;

    AsTypeMethodHandleDesc(MethodHandleDesc underlying, MethodTypeDesc type) {
        super(BSM_INVOKE, ConstantDescs.DEFAULT_NAME, CD_MethodHandle,
              ConstantDescs.MHD_METHODHANDLE_ASTYPE, underlying, type);
        this.underlying = requireNonNull(underlying);
        this.type = requireNonNull(type);
    }

    @Override
<<<<<<< HEAD
    @Foldable
    public MethodTypeDesc methodType() {
=======
    public MethodTypeDesc invocationType() {
>>>>>>> f47f16c9
        return type;
    }

    @Override
    public MethodHandle resolveConstantDesc(MethodHandles.Lookup lookup)
            throws ReflectiveOperationException {
        MethodHandle handle = (MethodHandle) underlying.resolveConstantDesc(lookup);
        MethodType methodType = (MethodType) type.resolveConstantDesc(lookup);
        return handle.asType(methodType);
    }

    @Override
    public String toString() {
        return  String.format("%s.asType%s", underlying.toString(), type.displayDescriptor());
    }

    @Override
    public Optional<? extends ConstantDesc> describeConstable() {
        return Optional.empty();
    }
}<|MERGE_RESOLUTION|>--- conflicted
+++ resolved
@@ -54,12 +54,8 @@
     }
 
     @Override
-<<<<<<< HEAD
     @Foldable
-    public MethodTypeDesc methodType() {
-=======
     public MethodTypeDesc invocationType() {
->>>>>>> f47f16c9
         return type;
     }
 
