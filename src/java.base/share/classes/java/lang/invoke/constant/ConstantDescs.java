/*
 * Copyright (c) 2018, Oracle and/or its affiliates. All rights reserved.
 * DO NOT ALTER OR REMOVE COPYRIGHT NOTICES OR THIS FILE HEADER.
 *
 * This code is free software; you can redistribute it and/or modify it
 * under the terms of the GNU General Public License version 2 only, as
 * published by the Free Software Foundation.  Oracle designates this
 * particular file as subject to the "Classpath" exception as provided
 * by Oracle in the LICENSE file that accompanied this code.
 *
 * This code is distributed in the hope that it will be useful, but WITHOUT
 * ANY WARRANTY; without even the implied warranty of MERCHANTABILITY or
 * FITNESS FOR A PARTICULAR PURPOSE.  See the GNU General Public License
 * version 2 for more details (a copy is included in the LICENSE file that
 * accompanied this code).
 *
 * You should have received a copy of the GNU General Public License version
 * 2 along with this work; if not, write to the Free Software Foundation,
 * Inc., 51 Franklin St, Fifth Floor, Boston, MA 02110-1301 USA.
 *
 * Please contact Oracle, 500 Oracle Parkway, Redwood Shores, CA 94065 USA
 * or visit www.oracle.com if you need additional information or have any
 * questions.
 */
package java.lang.invoke.constant;

import jdk.internal.lang.annotation.Foldable;

import java.lang.invoke.CallSite;
import java.lang.invoke.ConstantBootstraps;
import java.lang.invoke.MethodHandle;
import java.lang.invoke.MethodHandles;
import java.lang.invoke.MethodHandles.Lookup;
import java.lang.invoke.MethodType;
import java.lang.invoke.VarHandle;
import java.util.Collection;
import java.util.List;
import java.util.Map;
import java.util.Set;

import static java.lang.invoke.constant.MethodHandleDesc.Kind.STATIC;

/**
 * Predefined values of <a href="package-summary.html#nominal">nominal descriptor</a>
 * for common constants, including descriptors for primitive class types and
 * other common platform types, and descriptors for method handles for standard
 * bootstrap methods.
 *
 * @see ConstantDesc
 */
public final class ConstantDescs {
    // No instances
    private ConstantDescs() { }

    /** Invocation name to use when no name is needed, such as the name of a
     * constructor, or the invocation name of a dynamic constant or dynamic
     * callsite when the bootstrap is known to ignore the invocation name.
     */
    public static final String DEFAULT_NAME = "_";

    // Don't change the order of these declarations!

    /** {@link ClassDesc} representing {@link Object} */
    @Foldable
    public static final ClassDesc CR_Object = ClassDesc.of("java.lang.Object");

    /** {@link ClassDesc} representing {@link String} */
    @Foldable
    public static final ClassDesc CR_String = ClassDesc.of("java.lang.String");

    /** {@link ClassDesc} representing {@link Class} */
    @Foldable
    public static final ClassDesc CR_Class = ClassDesc.of("java.lang.Class");

    /** {@link ClassDesc} representing {@link Number} */
    @Foldable
    public static final ClassDesc CR_Number = ClassDesc.of("java.lang.Number");

    /** {@link ClassDesc} representing {@link Integer} */
    @Foldable
    public static final ClassDesc CR_Integer = ClassDesc.of("java.lang.Integer");

    /** {@link ClassDesc} representing {@link Long} */
    @Foldable
    public static final ClassDesc CR_Long = ClassDesc.of("java.lang.Long");

    /** {@link ClassDesc} representing {@link Float} */
    @Foldable
    public static final ClassDesc CR_Float = ClassDesc.of("java.lang.Float");

    /** {@link ClassDesc} representing {@link Double} */
    @Foldable
    public static final ClassDesc CR_Double = ClassDesc.of("java.lang.Double");

    /** {@link ClassDesc} representing {@link Short} */
    @Foldable
    public static final ClassDesc CR_Short = ClassDesc.of("java.lang.Short");

    /** {@link ClassDesc} representing {@link Byte} */
    @Foldable
    public static final ClassDesc CR_Byte = ClassDesc.of("java.lang.Byte");

    /** {@link ClassDesc} representing {@link Character} */
    @Foldable
    public static final ClassDesc CR_Character = ClassDesc.of("java.lang.Character");

    /** {@link ClassDesc} representing {@link Boolean} */
    @Foldable
    public static final ClassDesc CR_Boolean = ClassDesc.of("java.lang.Boolean");

    /** {@link ClassDesc} representing {@link Void} */
    @Foldable
    public static final ClassDesc CR_Void = ClassDesc.of("java.lang.Void");

    /** {@link ClassDesc} representing {@link Throwable} */
    @Foldable
    public static final ClassDesc CR_Throwable = ClassDesc.of("java.lang.Throwable");

    /** {@link ClassDesc} representing {@link Exception} */
    @Foldable
    public static final ClassDesc CR_Exception = ClassDesc.of("java.lang.Exception");

    /** {@link ClassDesc} representing {@link Enum} */
    @Foldable
    public static final ClassDesc CR_Enum = ClassDesc.of("java.lang.Enum");

    /** {@link ClassDesc} representing {@link VarHandle} */
    @Foldable
    public static final ClassDesc CR_VarHandle = ClassDesc.of("java.lang.invoke.VarHandle");

    /** {@link ClassDesc} representing {@link MethodHandles} */
    @Foldable
    public static final ClassDesc CR_MethodHandles = ClassDesc.of("java.lang.invoke.MethodHandles");

    /** {@link ClassDesc} representing {@link MethodHandles.Lookup} */
    @Foldable
    public static final ClassDesc CR_MethodHandles_Lookup = CR_MethodHandles.inner("Lookup");

    /** {@link ClassDesc} representing {@link MethodHandle} */
    @Foldable
    public static final ClassDesc CR_MethodHandle = ClassDesc.of("java.lang.invoke.MethodHandle");

    /** {@link ClassDesc} representing {@link MethodType} */
    @Foldable
    public static final ClassDesc CR_MethodType = ClassDesc.of("java.lang.invoke.MethodType");

    /** {@link ClassDesc} representing {@link CallSite} */
    @Foldable
    public static final ClassDesc CR_CallSite = ClassDesc.of("java.lang.invoke.CallSite");

    /** {@link ClassDesc} representing {@link Collection} */
    @Foldable
    public static final ClassDesc CR_Collection = ClassDesc.of("java.util.Collection");

    /** {@link ClassDesc} representing {@link List} */
    @Foldable
    public static final ClassDesc CR_List = ClassDesc.of("java.util.List");

    /** {@link ClassDesc} representing {@link Set} */
    @Foldable
    public static final ClassDesc CR_Set = ClassDesc.of("java.util.Set");

    /** {@link ClassDesc} representing {@link Map} */
    @Foldable
    public static final ClassDesc CR_Map = ClassDesc.of("java.util.Map");

    /** {@link ClassDesc} representing {@link ConstantDesc} */
<<<<<<< HEAD
    @Foldable
    static final ClassDesc CR_ConstantDesc = ClassDesc.of("java.lang.invoke.constant.ConstantDesc");

    /** {@link ClassDesc} representing {@link ClassDesc} */
    @Foldable
    static final ClassDesc CR_ClassDesc = ClassDesc.of("java.lang.invoke.constant.ClassDesc");

    /** {@link ClassDesc} representing {@link EnumDesc} */
    @Foldable
    static final ClassDesc CR_EnumDesc = ClassDesc.of("java.lang.invoke.constant.EnumDesc");

    /** {@link ClassDesc} representing {@link MethodTypeDesc} */
    @Foldable
    static final ClassDesc CR_MethodTypeDesc = ClassDesc.of("java.lang.invoke.constant.MethodTypeDesc");

    /** {@link ClassDesc} representing {@link ConstantMethodTypeDesc} */
    @Foldable
    static final ClassDesc CR_ConstantMethodTypeDesc = ClassDesc.of("java.lang.invoke.constant.ConstantMethodTypeDesc");

    /** {@link ClassDesc} representing {@link MethodHandleDesc} */
    @Foldable
    static final ClassDesc CR_MethodHandleDesc = ClassDesc.of("java.lang.invoke.constant.MethodHandleDesc");

    /** {@link ClassDesc} representing {@link ConstantMethodHandleDesc} */
    @Foldable
    static final ClassDesc CR_ConstantMethodHandleDesc = ClassDesc.of("java.lang.invoke.constant.ConstantMethodHandleDesc");

    /** {@link ClassDesc} representing {@link VarHandleDesc} */
    @Foldable
    static final ClassDesc CR_VarHandleDesc = ClassDesc.of("java.lang.invoke.constant.VarHandleDesc");

    /** {@link ClassDesc} representing {@link MethodHandleDesc.Kind} */
    @Foldable
    static final ClassDesc CR_MethodHandleDesc_Kind = CR_MethodHandleDesc.inner("Kind");

    /** {@link ClassDesc} representing {@link DynamicConstantDesc} */
    @Foldable
    static final ClassDesc CR_DynamicConstantDesc = ClassDesc.of("java.lang.invoke.constant.DynamicConstantDesc");

    /** {@link ClassDesc} representing {@link DynamicCallSiteDesc} */
    @Foldable
    static final ClassDesc CR_DynamicCallSiteDesc = ClassDesc.of("java.lang.invoke.constant.DynamicCallSiteDesc");

    /** {@link ClassDesc} representing {@link ConstantBootstraps} */
    @Foldable
    static final ClassDesc CR_ConstantBootstraps = ClassDesc.of("java.lang.invoke.ConstantBootstraps");
=======
    public static final ClassDesc CR_ConstantDesc = ClassDesc.of("java.lang.invoke.constant.ConstantDesc");

    /** {@link ClassDesc} representing {@link ClassDesc} */
    public static final ClassDesc CR_ClassDesc = ClassDesc.of("java.lang.invoke.constant.ClassDesc");

    /** {@link ClassDesc} representing {@link EnumDesc} */
    public static final ClassDesc CR_EnumDesc = ClassDesc.of("java.lang.invoke.constant.EnumDesc");

    /** {@link ClassDesc} representing {@link MethodTypeDesc} */
    public static final ClassDesc CR_MethodTypeDesc = ClassDesc.of("java.lang.invoke.constant.MethodTypeDesc");

    /** {@link ClassDesc} representing {@link ConstantMethodTypeDesc} */
    public static final ClassDesc CR_ConstantMethodTypeDesc = ClassDesc.of("java.lang.invoke.constant.ConstantMethodTypeDesc");

    /** {@link ClassDesc} representing {@link MethodHandleDesc} */
    public static final ClassDesc CR_MethodHandleDesc = ClassDesc.of("java.lang.invoke.constant.MethodHandleDesc");

    /** {@link ClassDesc} representing {@link ConstantMethodHandleDesc} */
    public static final ClassDesc CR_ConstantMethodHandleDesc = ClassDesc.of("java.lang.invoke.constant.ConstantMethodHandleDesc");

    /** {@link ClassDesc} representing {@link VarHandleDesc} */
    public static final ClassDesc CR_VarHandleDesc = ClassDesc.of("java.lang.invoke.constant.VarHandleDesc");

    /** {@link ClassDesc} representing {@link MethodHandleDesc.Kind} */
    public static final ClassDesc CR_MethodHandleDesc_Kind = CR_MethodHandleDesc.inner("Kind");

    /** {@link ClassDesc} representing {@link DynamicConstantDesc} */
    public static final ClassDesc CR_DynamicConstantDesc = ClassDesc.of("java.lang.invoke.constant.DynamicConstantDesc");

    /** {@link ClassDesc} representing {@link DynamicCallSiteDesc} */
    public static final ClassDesc CR_DynamicCallSiteDesc = ClassDesc.of("java.lang.invoke.constant.DynamicCallSiteDesc");

    /** {@link ClassDesc} representing {@link ConstantBootstraps} */
    public static final ClassDesc CR_ConstantBootstraps = ClassDesc.of("java.lang.invoke.ConstantBootstraps");
>>>>>>> a4aba2c5

    // Used by MethodHandleDesc, but initialized here before reference to
    // MethodHandleDesc to avoid static initalization circularities
    /* non-public */ static final ClassDesc[] INDY_BOOTSTRAP_ARGS = {
            ConstantDescs.CR_MethodHandles_Lookup,
            ConstantDescs.CR_String,
            ConstantDescs.CR_MethodType };

    /* non-public */ static final ClassDesc[] CONDY_BOOTSTRAP_ARGS = {
            ConstantDescs.CR_MethodHandles_Lookup,
            ConstantDescs.CR_String,
            ConstantDescs.CR_Class };

    /** {@link MethodHandleDesc} representing {@link ConstantBootstraps#primitiveClass(Lookup, String, Class)} */
    @Foldable
    public static final ConstantMethodHandleDesc BSM_PRIMITIVE_CLASS
            = ofConstantBootstrap(CR_ConstantBootstraps, "primitiveClass",
                                  CR_Class);

    /** {@link MethodHandleDesc} representing {@link ConstantBootstraps#enumConstant(Lookup, String, Class)} */
    @Foldable
    public static final ConstantMethodHandleDesc BSM_ENUM_CONSTANT
            = ofConstantBootstrap(CR_ConstantBootstraps, "enumConstant",
                                  CR_Enum);

    /** {@link MethodHandleDesc} representing {@link ConstantBootstraps#nullConstant(Lookup, String, Class)} */
    @Foldable
    public static final ConstantMethodHandleDesc BSM_NULL_CONSTANT
            = ofConstantBootstrap(CR_ConstantBootstraps, "nullConstant",
                                  ConstantDescs.CR_Object);

    /** {@link MethodHandleDesc} representing {@link ConstantBootstraps#fieldVarHandle(Lookup, String, Class, Class, Class)} */
    @Foldable
    public static final ConstantMethodHandleDesc BSM_VARHANDLE_FIELD
            = ofConstantBootstrap(CR_ConstantBootstraps, "fieldVarHandle",
                                  CR_VarHandle, CR_Class, CR_Class);

    /** {@link MethodHandleDesc} representing {@link ConstantBootstraps#staticFieldVarHandle(Lookup, String, Class, Class, Class)} */
    @Foldable
    public static final ConstantMethodHandleDesc BSM_VARHANDLE_STATIC_FIELD
            = ofConstantBootstrap(CR_ConstantBootstraps, "staticFieldVarHandle",
                                  CR_VarHandle, CR_Class, CR_Class);

    /** {@link MethodHandleDesc} representing {@link ConstantBootstraps#arrayVarHandle(Lookup, String, Class, Class)} */
    @Foldable
    public static final ConstantMethodHandleDesc BSM_VARHANDLE_ARRAY
            = ofConstantBootstrap(CR_ConstantBootstraps, "arrayVarHandle",
                                  CR_VarHandle, CR_Class);

    /** {@link MethodHandleDesc} representing {@link ConstantBootstraps#invoke(Lookup, String, Class, MethodHandle, Object...)} */
    @Foldable
    public static final ConstantMethodHandleDesc BSM_INVOKE
            = ofConstantBootstrap(CR_ConstantBootstraps, "invoke",
                                  CR_Object, CR_MethodHandle, CR_Object.arrayType());

    /** {@link ClassDesc} representing the primitive type {@code int} */
    @Foldable
    public static final ClassDesc CR_int = ClassDesc.ofDescriptor("I");

    /** {@link ClassDesc} representing the primitive type {@code long} */
    @Foldable
    public static final ClassDesc CR_long = ClassDesc.ofDescriptor("J");

    /** {@link ClassDesc} representing the primitive type {@code float} */
    @Foldable
    public static final ClassDesc CR_float = ClassDesc.ofDescriptor("F");

    /** {@link ClassDesc} representing the primitive type {@code double} */
    @Foldable
    public static final ClassDesc CR_double = ClassDesc.ofDescriptor("D");

    /** {@link ClassDesc} representing the primitive type {@code short} */
    @Foldable
    public static final ClassDesc CR_short = ClassDesc.ofDescriptor("S");

    /** {@link ClassDesc} representing the primitive type {@code byte} */
    @Foldable
    public static final ClassDesc CR_byte = ClassDesc.ofDescriptor("B");

    /** {@link ClassDesc} representing the primitive type {@code char} */
    @Foldable
    public static final ClassDesc CR_char = ClassDesc.ofDescriptor("C");

    /** {@link ClassDesc} representing the primitive type {@code boolean} */
    @Foldable
    public static final ClassDesc CR_boolean = ClassDesc.ofDescriptor("Z");

    /** {@link ClassDesc} representing the primitive type {@code void} */
    @Foldable
    public static final ClassDesc CR_void = ClassDesc.ofDescriptor("V");

    /** Nominal descriptor representing the constant {@code null} */
    @Foldable
    public static final ConstantDesc<?> NULL
            = DynamicConstantDesc.of(ConstantDescs.BSM_NULL_CONSTANT,
                                     ConstantDescs.CR_Object);

    // Used by XxxDesc classes, but need to be here to avoid bootstrap cycles
    static final ConstantMethodHandleDesc MHR_METHODTYPEDESC_FACTORY
            = MethodHandleDesc.of(MethodHandleDesc.Kind.STATIC, CR_MethodTypeDesc, "ofDescriptor",
                                  CR_MethodTypeDesc, CR_String);

    static final ConstantMethodHandleDesc MHR_CLASSDESC_FACTORY
            = MethodHandleDesc.of(MethodHandleDesc.Kind.STATIC, CR_ClassDesc, "ofDescriptor",
                                  CR_ClassDesc, CR_String);

    static final ConstantMethodHandleDesc MHR_METHODHANDLEDESC_FACTORY
            = MethodHandleDesc.of(MethodHandleDesc.Kind.STATIC, CR_MethodHandleDesc, "of",
                                  CR_MethodHandleDesc, CR_MethodHandleDesc_Kind, CR_ClassDesc, CR_String, CR_MethodTypeDesc);

    static final ConstantMethodHandleDesc MHR_METHODHANDLE_ASTYPE
            = MethodHandleDesc.of(MethodHandleDesc.Kind.VIRTUAL, CR_MethodHandle, "asType",
                                  CR_MethodHandle, CR_MethodType);

    static final ConstantMethodHandleDesc MHR_METHODHANDLEDESC_ASTYPE
            = MethodHandleDesc.of(MethodHandleDesc.Kind.VIRTUAL, CR_MethodHandleDesc, "asType",
                                  CR_MethodHandleDesc, CR_MethodTypeDesc);

    static final ConstantMethodHandleDesc MHR_DYNAMICCONSTANTDESC_FACTORY
            = MethodHandleDesc.of(MethodHandleDesc.Kind.STATIC, CR_DynamicConstantDesc, "of",
                                  CR_DynamicConstantDesc, CR_MethodHandleDesc, CR_String, CR_ClassDesc);

    static final ConstantMethodHandleDesc MHR_DYNAMICCONSTANTDESC_WITHARGS
            = MethodHandleDesc.of(MethodHandleDesc.Kind.VIRTUAL, CR_DynamicConstantDesc, "withArgs",
                                  CR_DynamicConstantDesc, CR_ConstantDesc.arrayType());

    static final ConstantMethodHandleDesc MHR_ENUMDESC_FACTORY
            = MethodHandleDesc.of(MethodHandleDesc.Kind.STATIC, CR_EnumDesc, "of",
                                  CR_EnumDesc, CR_ClassDesc, CR_String);

    static final ConstantMethodHandleDesc MHR_VARHANDLEDESC_OFFIELD
            = MethodHandleDesc.of(MethodHandleDesc.Kind.STATIC, CR_VarHandleDesc, "ofField",
                                  CR_VarHandleDesc, CR_ClassDesc, CR_String, CR_ClassDesc);

    static final ConstantMethodHandleDesc MHR_VARHANDLEDESC_OFSTATIC
            = MethodHandleDesc.of(MethodHandleDesc.Kind.STATIC, CR_VarHandleDesc, "ofStaticField",
                                  CR_VarHandleDesc, CR_ClassDesc, CR_String, CR_ClassDesc);

    static final ConstantMethodHandleDesc MHR_VARHANDLEDESC_OFARRAY
            = MethodHandleDesc.of(MethodHandleDesc.Kind.STATIC, CR_VarHandleDesc, "ofArray",
                                  CR_VarHandleDesc, CR_ClassDesc);

    static final ConstantMethodHandleDesc BSM_CLASSDESC
            = ConstantDescs.ofConstantBootstrap(ClassDesc.of("java.lang.invoke.constant", "ConstantClassDesc"),
                                                "constantBootstrap", CR_ClassDesc, CR_String);

    static final ConstantMethodHandleDesc BSM_METHODTYPEDESC
            = ConstantDescs.ofConstantBootstrap(ClassDesc.of("java.lang.invoke.constant", "ConstantMethodTypeDesc"),
                                                "constantBootstrap", CR_ConstantMethodTypeDesc, CR_String);

    static final ConstantMethodHandleDesc BSM_METHODHANDLEDESC
            = ConstantDescs.ofConstantBootstrap(ClassDesc.of("java.lang.invoke.constant", "ConstantMethodHandleDesc"),
                                                "constantBootstrap", CR_ConstantMethodHandleDesc,
                                                CR_String, CR_String, CR_String, CR_String);

    static final ConstantMethodHandleDesc BSM_ENUMDESC
            = ConstantDescs.ofConstantBootstrap(ClassDesc.of("java.lang.invoke.constant", "EnumDesc"),
                                                "constantBootstrap", CR_EnumDesc, CR_String, CR_String);

    static final ConstantMethodHandleDesc BSM_DYNAMICCONSTANTDESC
            = ConstantDescs.ofConstantBootstrap(ClassDesc.of("java.lang.invoke.constant", "DynamicConstantDesc"),
                                                "constantBootstrap",
                                                CR_DynamicConstantDesc,
                                                CR_String, CR_String, CR_String, CR_String, CR_String, CR_ConstantDesc.arrayType());


    /**
     * Return a {@link MethodHandleDesc} corresponding to a bootstrap method for
     * an {@code invokedynamic} callsite, which is a static method whose leading
     * parameter types are {@code Lookup}, {@code String}, and {@code MethodType}.
     *
     * @param clazz the class declaring the method
     * @param name the name of the method, as per JVMS 4.2.2
     * @param returnType the return type of the method
     * @param paramTypes the types of the static bootstrap arguments, if any
     * @return the {@link MethodHandleDesc}
     * @throws NullPointerException if any of the arguments are null
     */
    @Foldable
    public static ConstantMethodHandleDesc ofCallsiteBootstrap(ClassDesc clazz,
                                                               String name,
                                                               ClassDesc returnType,
                                                               ClassDesc... paramTypes) {
        return MethodHandleDesc.of(STATIC, clazz, name, MethodTypeDesc.of(returnType, paramTypes).insertParameterTypes(0, INDY_BOOTSTRAP_ARGS));
    }

    /**
     * Return a {@link MethodHandleDesc} corresponding to a bootstrap method for a
     * dynamic constant, which is a static method whose leading arguments are
     * {@code Lookup}, {@code String}, and {@code Class}.
     *
     * @param clazz the class declaring the method
     * @param name the name of the method, as per JVMS 4.2.2
     * @param returnType the return type of the method
     * @param paramTypes the types of the static bootstrap arguments, if any
     * @return the {@link MethodHandleDesc}
     * @throws NullPointerException if any of the arguments are null
     */
    @Foldable
    public static ConstantMethodHandleDesc ofConstantBootstrap(ClassDesc clazz,
                                                               String name,
                                                               ClassDesc returnType,
                                                               ClassDesc... paramTypes) {
        return MethodHandleDesc.of(STATIC, clazz, name, MethodTypeDesc.of(returnType, paramTypes).insertParameterTypes(0, CONDY_BOOTSTRAP_ARGS));
    }
}<|MERGE_RESOLUTION|>--- conflicted
+++ resolved
@@ -165,89 +165,52 @@
     public static final ClassDesc CR_Map = ClassDesc.of("java.util.Map");
 
     /** {@link ClassDesc} representing {@link ConstantDesc} */
-<<<<<<< HEAD
-    @Foldable
-    static final ClassDesc CR_ConstantDesc = ClassDesc.of("java.lang.invoke.constant.ConstantDesc");
+    @Foldable
+    public static final ClassDesc CR_ConstantDesc = ClassDesc.of("java.lang.invoke.constant.ConstantDesc");
 
     /** {@link ClassDesc} representing {@link ClassDesc} */
     @Foldable
-    static final ClassDesc CR_ClassDesc = ClassDesc.of("java.lang.invoke.constant.ClassDesc");
+    public static final ClassDesc CR_ClassDesc = ClassDesc.of("java.lang.invoke.constant.ClassDesc");
 
     /** {@link ClassDesc} representing {@link EnumDesc} */
     @Foldable
-    static final ClassDesc CR_EnumDesc = ClassDesc.of("java.lang.invoke.constant.EnumDesc");
+    public static final ClassDesc CR_EnumDesc = ClassDesc.of("java.lang.invoke.constant.EnumDesc");
 
     /** {@link ClassDesc} representing {@link MethodTypeDesc} */
     @Foldable
-    static final ClassDesc CR_MethodTypeDesc = ClassDesc.of("java.lang.invoke.constant.MethodTypeDesc");
+    public static final ClassDesc CR_MethodTypeDesc = ClassDesc.of("java.lang.invoke.constant.MethodTypeDesc");
 
     /** {@link ClassDesc} representing {@link ConstantMethodTypeDesc} */
     @Foldable
-    static final ClassDesc CR_ConstantMethodTypeDesc = ClassDesc.of("java.lang.invoke.constant.ConstantMethodTypeDesc");
+    public static final ClassDesc CR_ConstantMethodTypeDesc = ClassDesc.of("java.lang.invoke.constant.ConstantMethodTypeDesc");
 
     /** {@link ClassDesc} representing {@link MethodHandleDesc} */
     @Foldable
-    static final ClassDesc CR_MethodHandleDesc = ClassDesc.of("java.lang.invoke.constant.MethodHandleDesc");
+    public static final ClassDesc CR_MethodHandleDesc = ClassDesc.of("java.lang.invoke.constant.MethodHandleDesc");
 
     /** {@link ClassDesc} representing {@link ConstantMethodHandleDesc} */
     @Foldable
-    static final ClassDesc CR_ConstantMethodHandleDesc = ClassDesc.of("java.lang.invoke.constant.ConstantMethodHandleDesc");
+    public static final ClassDesc CR_ConstantMethodHandleDesc = ClassDesc.of("java.lang.invoke.constant.ConstantMethodHandleDesc");
 
     /** {@link ClassDesc} representing {@link VarHandleDesc} */
     @Foldable
-    static final ClassDesc CR_VarHandleDesc = ClassDesc.of("java.lang.invoke.constant.VarHandleDesc");
+    public static final ClassDesc CR_VarHandleDesc = ClassDesc.of("java.lang.invoke.constant.VarHandleDesc");
 
     /** {@link ClassDesc} representing {@link MethodHandleDesc.Kind} */
     @Foldable
-    static final ClassDesc CR_MethodHandleDesc_Kind = CR_MethodHandleDesc.inner("Kind");
+    public static final ClassDesc CR_MethodHandleDesc_Kind = CR_MethodHandleDesc.inner("Kind");
 
     /** {@link ClassDesc} representing {@link DynamicConstantDesc} */
     @Foldable
-    static final ClassDesc CR_DynamicConstantDesc = ClassDesc.of("java.lang.invoke.constant.DynamicConstantDesc");
+    public static final ClassDesc CR_DynamicConstantDesc = ClassDesc.of("java.lang.invoke.constant.DynamicConstantDesc");
 
     /** {@link ClassDesc} representing {@link DynamicCallSiteDesc} */
     @Foldable
-    static final ClassDesc CR_DynamicCallSiteDesc = ClassDesc.of("java.lang.invoke.constant.DynamicCallSiteDesc");
+    public static final ClassDesc CR_DynamicCallSiteDesc = ClassDesc.of("java.lang.invoke.constant.DynamicCallSiteDesc");
 
     /** {@link ClassDesc} representing {@link ConstantBootstraps} */
     @Foldable
-    static final ClassDesc CR_ConstantBootstraps = ClassDesc.of("java.lang.invoke.ConstantBootstraps");
-=======
-    public static final ClassDesc CR_ConstantDesc = ClassDesc.of("java.lang.invoke.constant.ConstantDesc");
-
-    /** {@link ClassDesc} representing {@link ClassDesc} */
-    public static final ClassDesc CR_ClassDesc = ClassDesc.of("java.lang.invoke.constant.ClassDesc");
-
-    /** {@link ClassDesc} representing {@link EnumDesc} */
-    public static final ClassDesc CR_EnumDesc = ClassDesc.of("java.lang.invoke.constant.EnumDesc");
-
-    /** {@link ClassDesc} representing {@link MethodTypeDesc} */
-    public static final ClassDesc CR_MethodTypeDesc = ClassDesc.of("java.lang.invoke.constant.MethodTypeDesc");
-
-    /** {@link ClassDesc} representing {@link ConstantMethodTypeDesc} */
-    public static final ClassDesc CR_ConstantMethodTypeDesc = ClassDesc.of("java.lang.invoke.constant.ConstantMethodTypeDesc");
-
-    /** {@link ClassDesc} representing {@link MethodHandleDesc} */
-    public static final ClassDesc CR_MethodHandleDesc = ClassDesc.of("java.lang.invoke.constant.MethodHandleDesc");
-
-    /** {@link ClassDesc} representing {@link ConstantMethodHandleDesc} */
-    public static final ClassDesc CR_ConstantMethodHandleDesc = ClassDesc.of("java.lang.invoke.constant.ConstantMethodHandleDesc");
-
-    /** {@link ClassDesc} representing {@link VarHandleDesc} */
-    public static final ClassDesc CR_VarHandleDesc = ClassDesc.of("java.lang.invoke.constant.VarHandleDesc");
-
-    /** {@link ClassDesc} representing {@link MethodHandleDesc.Kind} */
-    public static final ClassDesc CR_MethodHandleDesc_Kind = CR_MethodHandleDesc.inner("Kind");
-
-    /** {@link ClassDesc} representing {@link DynamicConstantDesc} */
-    public static final ClassDesc CR_DynamicConstantDesc = ClassDesc.of("java.lang.invoke.constant.DynamicConstantDesc");
-
-    /** {@link ClassDesc} representing {@link DynamicCallSiteDesc} */
-    public static final ClassDesc CR_DynamicCallSiteDesc = ClassDesc.of("java.lang.invoke.constant.DynamicCallSiteDesc");
-
-    /** {@link ClassDesc} representing {@link ConstantBootstraps} */
     public static final ClassDesc CR_ConstantBootstraps = ClassDesc.of("java.lang.invoke.ConstantBootstraps");
->>>>>>> a4aba2c5
 
     // Used by MethodHandleDesc, but initialized here before reference to
     // MethodHandleDesc to avoid static initalization circularities
