--- conflicted
+++ resolved
@@ -1,57 +1,61 @@
-// DO NOT ALTER OR REMOVE COPYRIGHT NOTICES OR THIS FILE HEADER.
-//
-// This code is free software; you can redistribute it and/or modify it
-// under the terms of the GNU General Public License version 2 only, as
-// published by the Free Software Foundation.  Oracle designates this
-// particular file as subject to the "Classpath" exception as provided
-// by Oracle in the LICENSE file that accompanied this code.
-//
-// This code is distributed in the hope that it will be useful, but WITHOUT
-// ANY WARRANTY; without even the implied warranty of MERCHANTABILITY or
-// FITNESS FOR A PARTICULAR PURPOSE.  See the GNU General Public License
-// version 2 for more details (a copy is included in the LICENSE file that
-// accompanied this code).
-//
-// You should have received a copy of the GNU General Public License version
-// 2 along with this work; if not, write to the Free Software Foundation,
-// Inc., 51 Franklin St, Fifth Floor, Boston, MA 02110-1301 USA.
-//
-// Please contact Oracle, 500 Oracle Parkway, Redwood Shores, CA 94065 USA
-// or visit www.oracle.com if you need additional information or have any
-// questions.
-//
-// This file is available under and governed by the GNU General Public
-// License version 2 only, as published by the Free Software Foundation.
-// However, the following notice accompanied the original version of this
-// file:
-//
-// ASM: a very small and fast Java bytecode manipulation framework
-// Copyright (c) 2000-2011 INRIA, France Telecom
-// All rights reserved.
-//
-// Redistribution and use in source and binary forms, with or without
-// modification, are permitted provided that the following conditions
-// are met:
-// 1. Redistributions of source code must retain the above copyright
-//    notice, this list of conditions and the following disclaimer.
-// 2. Redistributions in binary form must reproduce the above copyright
-//    notice, this list of conditions and the following disclaimer in the
-//    documentation and/or other materials provided with the distribution.
-// 3. Neither the name of the copyright holders nor the names of its
-//    contributors may be used to endorse or promote products derived from
-//    this software without specific prior written permission.
-//
-// THIS SOFTWARE IS PROVIDED BY THE COPYRIGHT HOLDERS AND CONTRIBUTORS "AS IS"
-// AND ANY EXPRESS OR IMPLIED WARRANTIES, INCLUDING, BUT NOT LIMITED TO, THE
-// IMPLIED WARRANTIES OF MERCHANTABILITY AND FITNESS FOR A PARTICULAR PURPOSE
-// ARE DISCLAIMED. IN NO EVENT SHALL THE COPYRIGHT OWNER OR CONTRIBUTORS BE
-// LIABLE FOR ANY DIRECT, INDIRECT, INCIDENTAL, SPECIAL, EXEMPLARY, OR
-// CONSEQUENTIAL DAMAGES (INCLUDING, BUT NOT LIMITED TO, PROCUREMENT OF
-// SUBSTITUTE GOODS OR SERVICES; LOSS OF USE, DATA, OR PROFITS; OR BUSINESS
-// INTERRUPTION) HOWEVER CAUSED AND ON ANY THEORY OF LIABILITY, WHETHER IN
-// CONTRACT, STRICT LIABILITY, OR TORT (INCLUDING NEGLIGENCE OR OTHERWISE)
-// ARISING IN ANY WAY OUT OF THE USE OF THIS SOFTWARE, EVEN IF ADVISED OF
-// THE POSSIBILITY OF SUCH DAMAGE.
+/*
+ * DO NOT ALTER OR REMOVE COPYRIGHT NOTICES OR THIS FILE HEADER.
+ *
+ * This code is free software; you can redistribute it and/or modify it
+ * under the terms of the GNU General Public License version 2 only, as
+ * published by the Free Software Foundation.  Oracle designates this
+ * particular file as subject to the "Classpath" exception as provided
+ * by Oracle in the LICENSE file that accompanied this code.
+ *
+ * This code is distributed in the hope that it will be useful, but WITHOUT
+ * ANY WARRANTY; without even the implied warranty of MERCHANTABILITY or
+ * FITNESS FOR A PARTICULAR PURPOSE.  See the GNU General Public License
+ * version 2 for more details (a copy is included in the LICENSE file that
+ * accompanied this code).
+ *
+ * You should have received a copy of the GNU General Public License version
+ * 2 along with this work; if not, write to the Free Software Foundation,
+ * Inc., 51 Franklin St, Fifth Floor, Boston, MA 02110-1301 USA.
+ *
+ * Please contact Oracle, 500 Oracle Parkway, Redwood Shores, CA 94065 USA
+ * or visit www.oracle.com if you need additional information or have any
+ * questions.
+ */
+
+/*
+ * This file is available under and governed by the GNU General Public
+ * License version 2 only, as published by the Free Software Foundation.
+ * However, the following notice accompanied the original version of this
+ * file:
+ *
+ * ASM: a very small and fast Java bytecode manipulation framework
+ * Copyright (c) 2000-2011 INRIA, France Telecom
+ * All rights reserved.
+ *
+ * Redistribution and use in source and binary forms, with or without
+ * modification, are permitted provided that the following conditions
+ * are met:
+ * 1. Redistributions of source code must retain the above copyright
+ *    notice, this list of conditions and the following disclaimer.
+ * 2. Redistributions in binary form must reproduce the above copyright
+ *    notice, this list of conditions and the following disclaimer in the
+ *    documentation and/or other materials provided with the distribution.
+ * 3. Neither the name of the copyright holders nor the names of its
+ *    contributors may be used to endorse or promote products derived from
+ *    this software without specific prior written permission.
+ *
+ * THIS SOFTWARE IS PROVIDED BY THE COPYRIGHT HOLDERS AND CONTRIBUTORS "AS IS"
+ * AND ANY EXPRESS OR IMPLIED WARRANTIES, INCLUDING, BUT NOT LIMITED TO, THE
+ * IMPLIED WARRANTIES OF MERCHANTABILITY AND FITNESS FOR A PARTICULAR PURPOSE
+ * ARE DISCLAIMED. IN NO EVENT SHALL THE COPYRIGHT OWNER OR CONTRIBUTORS BE
+ * LIABLE FOR ANY DIRECT, INDIRECT, INCIDENTAL, SPECIAL, EXEMPLARY, OR
+ * CONSEQUENTIAL DAMAGES (INCLUDING, BUT NOT LIMITED TO, PROCUREMENT OF
+ * SUBSTITUTE GOODS OR SERVICES; LOSS OF USE, DATA, OR PROFITS; OR BUSINESS
+ * INTERRUPTION) HOWEVER CAUSED AND ON ANY THEORY OF LIABILITY, WHETHER IN
+ * CONTRACT, STRICT LIABILITY, OR TORT (INCLUDING NEGLIGENCE OR OTHERWISE)
+ * ARISING IN ANY WAY OUT OF THE USE OF THIS SOFTWARE, EVEN IF ADVISED OF
+ * THE POSSIBILITY OF SUCH DAMAGE.
+ */
 package jdk.internal.org.objectweb.asm;
 
 import java.io.ByteArrayOutputStream;
@@ -59,72 +63,73 @@
 import java.io.InputStream;
 
 /**
- * A parser to make a {@link ClassVisitor} visit a ClassFile structure, as defined in the Java
- * Virtual Machine Specification (JVMS). This class parses the ClassFile content and calls the
- * appropriate visit methods of a given {@link ClassVisitor} for each field, method and bytecode
- * instruction encountered.
+ * A Java class parser to make a {@link ClassVisitor} visit an existing class.
+ * This class parses a byte array conforming to the Java class file format and
+ * calls the appropriate visit methods of a given class visitor for each field,
+ * method and bytecode instruction encountered.
  *
- * @see <a href="https://docs.oracle.com/javase/specs/jvms/se9/html/jvms-4.html">JVMS 4</a>
  * @author Eric Bruneton
  * @author Eugene Kuleshov
  */
 public class ClassReader {
 
-<<<<<<< HEAD
-  /**
-   * A flag to skip the Code attributes. If this flag is set the Code attributes are neither parsed
-   * nor visited.
-   */
-  public static final int SKIP_CODE = 1;
-
-  /**
-   * A flag to skip the SourceFile, SourceDebugExtension, LocalVariableTable, LocalVariableTypeTable
-   * and LineNumberTable attributes. If this flag is set these attributes are neither parsed nor
-   * visited (i.e. {@link ClassVisitor#visitSource}, {@link MethodVisitor#visitLocalVariable} and
-   * {@link MethodVisitor#visitLineNumber} are not called).
-   */
-  public static final int SKIP_DEBUG = 2;
-
-  /**
-   * A flag to skip the StackMap and StackMapTable attributes. If this flag is set these attributes
-   * are neither parsed nor visited (i.e. {@link MethodVisitor#visitFrame} is not called). This flag
-   * is useful when the {@link ClassWriter#COMPUTE_FRAMES} option is used: it avoids visiting frames
-   * that will be ignored and recomputed from scratch.
-   */
-  public static final int SKIP_FRAMES = 4;
-
-  /**
-   * A flag to expand the stack map frames. By default stack map frames are visited in their
-   * original format (i.e. "expanded" for classes whose version is less than V1_6, and "compressed"
-   * for the other classes). If this flag is set, stack map frames are always visited in expanded
-   * format (this option adds a decompression/compression step in ClassReader and ClassWriter which
-   * degrades performance quite a lot).
-   */
-  public static final int EXPAND_FRAMES = 8;
-
-  /**
-   * A flag to expand the ASM specific instructions into an equivalent sequence of standard bytecode
-   * instructions. When resolving a forward jump it may happen that the signed 2 bytes offset
-   * reserved for it is not sufficient to store the bytecode offset. In this case the jump
-   * instruction is replaced with a temporary ASM specific instruction using an unsigned 2 bytes
-   * offset (see {@link Label#resolve}). This internal flag is used to re-read classes containing
-   * such instructions, in order to replace them with standard instructions. In addition, when this
-   * flag is used, goto_w and jsr_w are <i>not</i> converted into goto and jsr, to make sure that
-   * infinite loops where a goto_w is replaced with a goto in ClassReader and converted back to a
-   * goto_w in ClassWriter cannot occur.
-   */
-  static final int EXPAND_ASM_INSNS = 256;
-
-  /**
-   * A byte array containing the JVMS ClassFile structure to be parsed. <i>The content of this array
-   * must not be modified. This field is intended for {@link Attribute} sub classes, and is normally
-   * not needed by class visitors.</i>
-   *
-   * <p>NOTE: the ClassFile structure can start at any offset within this array, i.e. it does not
-   * necessarily start at offset 0. Use {@link #getItem} and {@link #header} to get correct
-   * ClassFile element offsets within this byte array.
-   */
-  public final byte[] b;
+    /**
+     * Flag to skip method code. If this class is set <code>CODE</code>
+     * attribute won't be visited. This can be used, for example, to retrieve
+     * annotations for methods and method parameters.
+     */
+    public static final int SKIP_CODE = 1;
+
+    /**
+     * Flag to skip the debug information in the class. If this flag is set the
+     * debug information of the class is not visited, i.e. the
+     * {@link MethodVisitor#visitLocalVariable visitLocalVariable} and
+     * {@link MethodVisitor#visitLineNumber visitLineNumber} methods will not be
+     * called.
+     */
+    public static final int SKIP_DEBUG = 2;
+
+    /**
+     * Flag to skip the stack map frames in the class. If this flag is set the
+     * stack map frames of the class is not visited, i.e. the
+     * {@link MethodVisitor#visitFrame visitFrame} method will not be called.
+     * This flag is useful when the {@link ClassWriter#COMPUTE_FRAMES} option is
+     * used: it avoids visiting frames that will be ignored and recomputed from
+     * scratch in the class writer.
+     */
+    public static final int SKIP_FRAMES = 4;
+
+    /**
+     * Flag to expand the stack map frames. By default stack map frames are
+     * visited in their original format (i.e. "expanded" for classes whose
+     * version is less than V1_6, and "compressed" for the other classes). If
+     * this flag is set, stack map frames are always visited in expanded format
+     * (this option adds a decompression/recompression step in ClassReader and
+     * ClassWriter which degrades performances quite a lot).
+     */
+    public static final int EXPAND_FRAMES = 8;
+
+    /**
+     * Flag to expand the ASM pseudo instructions into an equivalent sequence of
+     * standard bytecode instructions. When resolving a forward jump it may
+     * happen that the signed 2 bytes offset reserved for it is not sufficient
+     * to store the bytecode offset. In this case the jump instruction is
+     * replaced with a temporary ASM pseudo instruction using an unsigned 2
+     * bytes offset (see Label#resolve). This internal flag is used to re-read
+     * classes containing such instructions, in order to replace them with
+     * standard instructions. In addition, when this flag is used, GOTO_W and
+     * JSR_W are <i>not</i> converted into GOTO and JSR, to make sure that
+     * infinite loops where a GOTO_W is replaced with a GOTO in ClassReader and
+     * converted back to a GOTO_W in ClassWriter cannot occur.
+     */
+    static final int EXPAND_ASM_INSNS = 256;
+
+    /**
+     * The class to be parsed. <i>The content of this array must not be
+     * modified. This field is intended for {@link Attribute} sub classes, and
+     * is normally not needed by class generators or adapters.</i>
+     */
+    public final byte[] b;
 
   /**
    * The offset in bytes, in {@link #b}, of each cp_info entry of the ClassFile's constant_pool
@@ -195,7 +200,7 @@
     this.b = classFileBuffer;
     // Check the class' major_version. This field is after the magic and minor_version fields, which
     // use 4 and 2 bytes respectively.
-    if (checkClassVersion && readShort(classFileOffset + 6) > Opcodes.V11) {
+    if (checkClassVersion && readShort(classFileOffset + 6) > Opcodes.V12) {
       throw new IllegalArgumentException(
           "Unsupported class file major version " + readShort(classFileOffset + 6));
     }
@@ -425,321 +430,6 @@
       interfaces[i] = readClass(currentOffset, charBuffer);
       currentOffset += 2;
     }
-=======
-    /**
-     * Flag to skip method code. If this class is set <code>CODE</code>
-     * attribute won't be visited. This can be used, for example, to retrieve
-     * annotations for methods and method parameters.
-     */
-    public static final int SKIP_CODE = 1;
-
-    /**
-     * Flag to skip the debug information in the class. If this flag is set the
-     * debug information of the class is not visited, i.e. the
-     * {@link MethodVisitor#visitLocalVariable visitLocalVariable} and
-     * {@link MethodVisitor#visitLineNumber visitLineNumber} methods will not be
-     * called.
-     */
-    public static final int SKIP_DEBUG = 2;
-
-    /**
-     * Flag to skip the stack map frames in the class. If this flag is set the
-     * stack map frames of the class is not visited, i.e. the
-     * {@link MethodVisitor#visitFrame visitFrame} method will not be called.
-     * This flag is useful when the {@link ClassWriter#COMPUTE_FRAMES} option is
-     * used: it avoids visiting frames that will be ignored and recomputed from
-     * scratch in the class writer.
-     */
-    public static final int SKIP_FRAMES = 4;
-
-    /**
-     * Flag to expand the stack map frames. By default stack map frames are
-     * visited in their original format (i.e. "expanded" for classes whose
-     * version is less than V1_6, and "compressed" for the other classes). If
-     * this flag is set, stack map frames are always visited in expanded format
-     * (this option adds a decompression/recompression step in ClassReader and
-     * ClassWriter which degrades performances quite a lot).
-     */
-    public static final int EXPAND_FRAMES = 8;
-
-    /**
-     * Flag to expand the ASM pseudo instructions into an equivalent sequence of
-     * standard bytecode instructions. When resolving a forward jump it may
-     * happen that the signed 2 bytes offset reserved for it is not sufficient
-     * to store the bytecode offset. In this case the jump instruction is
-     * replaced with a temporary ASM pseudo instruction using an unsigned 2
-     * bytes offset (see Label#resolve). This internal flag is used to re-read
-     * classes containing such instructions, in order to replace them with
-     * standard instructions. In addition, when this flag is used, GOTO_W and
-     * JSR_W are <i>not</i> converted into GOTO and JSR, to make sure that
-     * infinite loops where a GOTO_W is replaced with a GOTO in ClassReader and
-     * converted back to a GOTO_W in ClassWriter cannot occur.
-     */
-    static final int EXPAND_ASM_INSNS = 256;
-
-    /**
-     * The class to be parsed. <i>The content of this array must not be
-     * modified. This field is intended for {@link Attribute} sub classes, and
-     * is normally not needed by class generators or adapters.</i>
-     */
-    public final byte[] b;
-
-    /**
-     * The start index of each constant pool item in {@link #b b}, plus one. The
-     * one byte offset skips the constant pool item tag that indicates its type.
-     */
-    private final int[] items;
-
-    /**
-     * The String objects corresponding to the CONSTANT_Utf8 items. This cache
-     * avoids multiple parsing of a given CONSTANT_Utf8 constant pool item,
-     * which GREATLY improves performances (by a factor 2 to 3). This caching
-     * strategy could be extended to all constant pool items, but its benefit
-     * would not be so great for these items (because they are much less
-     * expensive to parse than CONSTANT_Utf8 items).
-     */
-    private final String[] strings;
-
-    /**
-     * Maximum length of the strings contained in the constant pool of the
-     * class.
-     */
-    private final int maxStringLength;
-
-    /**
-     * Start index of the class header information (access, name...) in
-     * {@link #b b}.
-     */
-    public final int header;
-
-    // ------------------------------------------------------------------------
-    // Constructors
-    // ------------------------------------------------------------------------
-
-    /**
-     * Constructs a new {@link ClassReader} object.
-     *
-     * @param b
-     *            the bytecode of the class to be read.
-     */
-    public ClassReader(final byte[] b) {
-        this(b, 0, b.length);
-    }
-
-    /**
-     * Constructs a new {@link ClassReader} object.
-     *
-     * @param b
-     *            the bytecode of the class to be read.
-     * @param off
-     *            the start offset of the class data.
-     * @param len
-     *            the length of the class data.
-     */
-    public ClassReader(final byte[] b, final int off, final int len) {
-        this.b = b;
-        // checks the class version
-        if (readShort(off + 6) > Opcodes.V12) {
-            throw new IllegalArgumentException();
-        }
-        // parses the constant pool
-        items = new int[readUnsignedShort(off + 8)];
-        int n = items.length;
-        strings = new String[n];
-        int max = 0;
-        int index = off + 10;
-        for (int i = 1; i < n; ++i) {
-            items[i] = index + 1;
-            int size;
-            switch (b[index]) {
-            case ClassWriter.FIELD:
-            case ClassWriter.METH:
-            case ClassWriter.IMETH:
-            case ClassWriter.INT:
-            case ClassWriter.FLOAT:
-            case ClassWriter.NAME_TYPE:
-            case ClassWriter.INDY:
-            // @@@ ClassWriter.CONDY
-            // Enables MethodHandles.lookup().defineClass to function correctly
-            // when it reads the class name
-            case 17:
-                size = 5;
-                break;
-            case ClassWriter.LONG:
-            case ClassWriter.DOUBLE:
-                size = 9;
-                ++i;
-                break;
-            case ClassWriter.UTF8:
-                size = 3 + readUnsignedShort(index + 1);
-                if (size > max) {
-                    max = size;
-                }
-                break;
-            case ClassWriter.HANDLE:
-                size = 4;
-                break;
-            // case ClassWriter.CLASS:
-            // case ClassWriter.STR:
-            // case ClassWriter.MTYPE
-            // case ClassWriter.PACKAGE:
-            // case ClassWriter.MODULE:
-            default:
-                size = 3;
-                break;
-            }
-            index += size;
-        }
-        maxStringLength = max;
-        // the class header information starts just after the constant pool
-        header = index;
-    }
-
-    /**
-     * Returns the class's access flags (see {@link Opcodes}). This value may
-     * not reflect Deprecated and Synthetic flags when bytecode is before 1.5
-     * and those flags are represented by attributes.
-     *
-     * @return the class access flags
-     *
-     * @see ClassVisitor#visit(int, int, String, String, String, String[])
-     */
-    public int getAccess() {
-        return readUnsignedShort(header);
-    }
-
-    /**
-     * Returns the internal name of the class (see
-     * {@link Type#getInternalName() getInternalName}).
-     *
-     * @return the internal class name
-     *
-     * @see ClassVisitor#visit(int, int, String, String, String, String[])
-     */
-    public String getClassName() {
-        return readClass(header + 2, new char[maxStringLength]);
-    }
-
-    /**
-     * Returns the internal of name of the super class (see
-     * {@link Type#getInternalName() getInternalName}). For interfaces, the
-     * super class is {@link Object}.
-     *
-     * @return the internal name of super class, or <tt>null</tt> for
-     *         {@link Object} class.
-     *
-     * @see ClassVisitor#visit(int, int, String, String, String, String[])
-     */
-    public String getSuperName() {
-        return readClass(header + 4, new char[maxStringLength]);
-    }
-
-    /**
-     * Returns the internal names of the class's interfaces (see
-     * {@link Type#getInternalName() getInternalName}).
-     *
-     * @return the array of internal names for all implemented interfaces or
-     *         <tt>null</tt>.
-     *
-     * @see ClassVisitor#visit(int, int, String, String, String, String[])
-     */
-    public String[] getInterfaces() {
-        int index = header + 6;
-        int n = readUnsignedShort(index);
-        String[] interfaces = new String[n];
-        if (n > 0) {
-            char[] buf = new char[maxStringLength];
-            for (int i = 0; i < n; ++i) {
-                index += 2;
-                interfaces[i] = readClass(index, buf);
-            }
-        }
-        return interfaces;
-    }
-
-    /**
-     * Copies the constant pool data into the given {@link ClassWriter}. Should
-     * be called before the {@link #accept(ClassVisitor,int)} method.
-     *
-     * @param classWriter
-     *            the {@link ClassWriter} to copy constant pool into.
-     */
-    void copyPool(final ClassWriter classWriter) {
-        char[] buf = new char[maxStringLength];
-        int ll = items.length;
-        Item[] items2 = new Item[ll];
-        for (int i = 1; i < ll; i++) {
-            int index = items[i];
-            int tag = b[index - 1];
-            Item item = new Item(i);
-            int nameType;
-            switch (tag) {
-            case ClassWriter.FIELD:
-            case ClassWriter.METH:
-            case ClassWriter.IMETH:
-                nameType = items[readUnsignedShort(index + 2)];
-                item.set(tag, readClass(index, buf), readUTF8(nameType, buf),
-                        readUTF8(nameType + 2, buf));
-                break;
-            case ClassWriter.INT:
-                item.set(readInt(index));
-                break;
-            case ClassWriter.FLOAT:
-                item.set(Float.intBitsToFloat(readInt(index)));
-                break;
-            case ClassWriter.NAME_TYPE:
-                item.set(tag, readUTF8(index, buf), readUTF8(index + 2, buf),
-                        null);
-                break;
-            case ClassWriter.LONG:
-                item.set(readLong(index));
-                ++i;
-                break;
-            case ClassWriter.DOUBLE:
-                item.set(Double.longBitsToDouble(readLong(index)));
-                ++i;
-                break;
-            case ClassWriter.UTF8: {
-                String s = strings[i];
-                if (s == null) {
-                    index = items[i];
-                    s = strings[i] = readUTF(index + 2,
-                            readUnsignedShort(index), buf);
-                }
-                item.set(tag, s, null, null);
-                break;
-            }
-            case ClassWriter.HANDLE: {
-                int fieldOrMethodRef = items[readUnsignedShort(index + 1)];
-                nameType = items[readUnsignedShort(fieldOrMethodRef + 2)];
-                item.set(ClassWriter.HANDLE_BASE + readByte(index),
-                        readClass(fieldOrMethodRef, buf),
-                        readUTF8(nameType, buf), readUTF8(nameType + 2, buf));
-                break;
-            }
-            case ClassWriter.INDY:
-                if (classWriter.bootstrapMethods == null) {
-                    copyBootstrapMethods(classWriter, items2, buf);
-                }
-                nameType = items[readUnsignedShort(index + 2)];
-                item.set(readUTF8(nameType, buf), readUTF8(nameType + 2, buf),
-                        readUnsignedShort(index));
-                break;
-            // case ClassWriter.STR:
-            // case ClassWriter.CLASS:
-            // case ClassWriter.MTYPE:
-            // case ClassWriter.MODULE:
-            // case ClassWriter.PACKAGE:
-            default:
-                item.set(tag, readUTF8(index, buf), null, null);
-                break;
-            }
-
-            int index2 = item.hashCode % items2.length;
-            item.next = items2[index2];
-            items2[index2] = item;
-        }
->>>>>>> 54821d07
 
     // Read the class attributes (the variables are ordered as in Section 4.7 of the JVMS).
     // Attribute offsets exclude the attribute_name_index and attribute_length fields.
@@ -837,74 +527,10 @@
       currentAttributeOffset += attributeLength;
     }
 
-<<<<<<< HEAD
     // Visit the class declaration. The minor_version and major_version fields start 6 bytes before
     // the first constant pool entry, which itself starts at cpInfoOffsets[1] - 1 (by definition).
     classVisitor.visit(
         readInt(cpInfoOffsets[1] - 7), accessFlags, thisClass, signature, superClass, interfaces);
-=======
-    // ------------------------------------------------------------------------
-    // Public methods
-    // ------------------------------------------------------------------------
-
-    /**
-     * Makes the given visitor visit the Java class of this {@link ClassReader}
-     * . This class is the one specified in the constructor (see
-     * {@link #ClassReader(byte[]) ClassReader}).
-     *
-     * @param classVisitor
-     *            the visitor that must visit this class.
-     * @param flags
-     *            option flags that can be used to modify the default behavior
-     *            of this class. See {@link #SKIP_DEBUG}, {@link #EXPAND_FRAMES}
-     *            , {@link #SKIP_FRAMES}, {@link #SKIP_CODE}.
-     */
-    public void accept(final ClassVisitor classVisitor, final int flags) {
-        accept(classVisitor, Attribute.DEFAULT_ATTRIBUTE_PROTOS, flags);
-    }
-
-    /**
-     * Makes the given visitor visit the Java class of this {@link ClassReader}.
-     * This class is the one specified in the constructor (see
-     * {@link #ClassReader(byte[]) ClassReader}).
-     *
-     * @param classVisitor
-     *            the visitor that must visit this class.
-     * @param attrs
-     *            prototypes of the attributes that must be parsed during the
-     *            visit of the class. Any attribute whose type is not equal to
-     *            the type of one the prototypes will not be parsed: its byte
-     *            array value will be passed unchanged to the ClassWriter.
-     *            <i>This may corrupt it if this value contains references to
-     *            the constant pool, or has syntactic or semantic links with a
-     *            class element that has been transformed by a class adapter
-     *            between the reader and the writer</i>.
-     * @param flags
-     *            option flags that can be used to modify the default behavior
-     *            of this class. See {@link #SKIP_DEBUG}, {@link #EXPAND_FRAMES}
-     *            , {@link #SKIP_FRAMES}, {@link #SKIP_CODE}.
-     */
-    public void accept(final ClassVisitor classVisitor,
-            final Attribute[] attrs, final int flags) {
-        int u = header; // current offset in the class file
-        char[] c = new char[maxStringLength]; // buffer used to read strings
-
-        Context context = new Context();
-        context.attrs = attrs;
-        context.flags = flags;
-        context.buffer = c;
-
-        // reads the class declaration
-        int access = readUnsignedShort(u);
-        String name = readClass(u + 2, c);
-        String superClass = readClass(u + 4, c);
-        String[] interfaces = new String[readUnsignedShort(u + 6)];
-        u += 8;
-        for (int i = 0; i < interfaces.length; ++i) {
-            interfaces[i] = readClass(u, c);
-            u += 2;
-        }
->>>>>>> 54821d07
 
     // Visit the SourceFile and SourceDebugExtenstion attributes.
     if ((parsingOptions & SKIP_DEBUG) == 0
